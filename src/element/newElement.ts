import {
  ExcalidrawElement,
  ExcalidrawImageElement,
  ExcalidrawTextElement,
  ExcalidrawLinearElement,
  ExcalidrawGenericElement,
  NonDeleted,
  TextAlign,
  GroupId,
  VerticalAlign,
  Arrowhead,
  ExcalidrawFreeDrawElement,
  FontFamilyValues,
  ExcalidrawTextContainer,
} from "../element/types";
import { getUpdatedTimestamp, isTestEnv } from "../utils";
import { randomInteger, randomId } from "../random";
import { mutateElement, newElementWith } from "./mutateElement";
import { getNewGroupIdsForDuplication } from "../groups";
import { AppState } from "../types";
import { getElementAbsoluteCoords } from ".";
import { adjustXYWithRotation } from "../math";
import { getResizedElementAbsoluteCoords } from "./bounds";
import {
  getBoundTextElementOffset,
  getContainerDims,
  getContainerElement,
  measureTextElement,
  normalizeText,
  wrapTextElement,
  getMaxContainerWidth,
  getDefaultLineHeight,
} from "./textElement";
import { VERTICAL_ALIGN } from "../constants";
import { isArrowElement } from "./typeChecks";
import { MarkOptional, Merge, Mutable } from "../utility-types";
import { getSubtypeMethods, isValidSubtype } from "../subtypes";

export const maybeGetSubtypeProps = (
  obj: {
    subtype?: ExcalidrawElement["subtype"];
    customData?: ExcalidrawElement["customData"];
  },
  type: ExcalidrawElement["type"],
) => {
  const data: typeof obj = {};
  if ("subtype" in obj) {
    data.subtype = obj.subtype;
  }
  if ("customData" in obj) {
    data.customData = obj.customData;
  }
  if ("subtype" in data && !isValidSubtype(data.subtype, type)) {
    delete data.subtype;
  }
  if (!("subtype" in data) && "customData" in data) {
    delete data.customData;
  }
  return data as typeof obj;
};

type ElementConstructorOpts = MarkOptional<
  Omit<ExcalidrawGenericElement, "id" | "type" | "isDeleted" | "updated">,
  | "width"
  | "height"
  | "angle"
  | "groupIds"
  | "boundElements"
  | "seed"
  | "version"
  | "versionNonce"
  | "link"
  | "subtype"
  | "customData"
>;

const _newElementBase = <T extends ExcalidrawElement>(
  type: T["type"],
  {
    x,
    y,
    strokeColor,
    backgroundColor,
    fillStyle,
    strokeWidth,
    strokeStyle,
    roughness,
    opacity,
    width = 0,
    height = 0,
    angle = 0,
    groupIds = [],
    roundness = null,
    boundElements = null,
    link = null,
    locked,
    ...rest
  }: ElementConstructorOpts & Omit<Partial<ExcalidrawGenericElement>, "type">,
) => {
  const { subtype, customData } = rest;
  // assign type to guard against excess properties
  const element: Merge<ExcalidrawGenericElement, { type: T["type"] }> = {
    ...maybeGetSubtypeProps({ subtype, customData }, type),
    id: rest.id || randomId(),
    type,
    x,
    y,
    width,
    height,
    angle,
    strokeColor,
    backgroundColor,
    fillStyle,
    strokeWidth,
    strokeStyle,
    roughness,
    opacity,
    groupIds,
    roundness,
    seed: rest.seed ?? randomInteger(),
    version: rest.version || 1,
    versionNonce: rest.versionNonce ?? 0,
    isDeleted: false as false,
    boundElements,
    updated: getUpdatedTimestamp(),
    link,
    locked,
  };
  return element;
};

export const newElement = (
  opts: {
    type: ExcalidrawGenericElement["type"];
  } & ElementConstructorOpts,
): NonDeleted<ExcalidrawGenericElement> => {
  const map = getSubtypeMethods(opts?.subtype);
  map?.clean && map.clean(opts);
  return _newElementBase<ExcalidrawGenericElement>(opts.type, opts);
};

/** computes element x/y offset based on textAlign/verticalAlign */
const getTextElementPositionOffsets = (
  opts: {
    textAlign: ExcalidrawTextElement["textAlign"];
    verticalAlign: ExcalidrawTextElement["verticalAlign"];
  },
  metrics: {
    width: number;
    height: number;
  },
) => {
  return {
    x:
      opts.textAlign === "center"
        ? metrics.width / 2
        : opts.textAlign === "right"
        ? metrics.width
        : 0,
    y: opts.verticalAlign === "middle" ? metrics.height / 2 : 0,
  };
};

export const newTextElement = (
  opts: {
    text: string;
    fontSize: number;
    fontFamily: FontFamilyValues;
    textAlign: TextAlign;
    verticalAlign: VerticalAlign;
    containerId?: ExcalidrawTextContainer["id"];
    lineHeight?: ExcalidrawTextElement["lineHeight"];
  } & ElementConstructorOpts,
): NonDeleted<ExcalidrawTextElement> => {
  const map = getSubtypeMethods(opts?.subtype);
  map?.clean && map.clean(opts);
  const lineHeight = opts.lineHeight || getDefaultLineHeight(opts.fontFamily);
  const text = normalizeText(opts.text);
  const metrics = measureTextElement(
    { ...opts, lineHeight },
    {
      text,
      customData: opts.customData,
    },
  );
  const offsets = getTextElementPositionOffsets(opts, metrics);

  const textElement = newElementWith(
    {
      ..._newElementBase<ExcalidrawTextElement>("text", opts),
      text,
      fontSize: opts.fontSize,
      fontFamily: opts.fontFamily,
      textAlign: opts.textAlign,
      verticalAlign: opts.verticalAlign,
      x: opts.x - offsets.x,
      y: opts.y - offsets.y,
      width: metrics.width,
      height: metrics.height,
      baseline: metrics.baseline,
      containerId: opts.containerId || null,
      originalText: text,
      lineHeight,
    },
    {},
  );
  return textElement;
};

const getAdjustedDimensions = (
  element: ExcalidrawTextElement,
  nextText: string,
): {
  x: number;
  y: number;
  width: number;
  height: number;
  baseline: number;
} => {
  const container = getContainerElement(element);

<<<<<<< HEAD
  const { width: nextWidth, height: nextHeight } = measureTextElement(element, {
    text: nextText,
  });
=======
  const {
    width: nextWidth,
    height: nextHeight,
    baseline: nextBaseline,
  } = measureText(nextText, getFontString(element), element.lineHeight);
>>>>>>> e4d8ba22
  const { textAlign, verticalAlign } = element;
  let x: number;
  let y: number;
  if (
    textAlign === "center" &&
    verticalAlign === VERTICAL_ALIGN.MIDDLE &&
    !element.containerId
  ) {
    const prevMetrics = measureTextElement(element);
    const offsets = getTextElementPositionOffsets(element, {
      width: nextWidth - prevMetrics.width,
      height: nextHeight - prevMetrics.height,
    });

    x = element.x - offsets.x;
    y = element.y - offsets.y;
  } else {
    const [x1, y1, x2, y2] = getElementAbsoluteCoords(element);

    const [nextX1, nextY1, nextX2, nextY2] = getResizedElementAbsoluteCoords(
      element,
      nextWidth,
      nextHeight,
      false,
    );
    const deltaX1 = (x1 - nextX1) / 2;
    const deltaY1 = (y1 - nextY1) / 2;
    const deltaX2 = (x2 - nextX2) / 2;
    const deltaY2 = (y2 - nextY2) / 2;

    [x, y] = adjustXYWithRotation(
      {
        s: true,
        e: textAlign === "center" || textAlign === "left",
        w: textAlign === "center" || textAlign === "right",
      },
      element.x,
      element.y,
      element.angle,
      deltaX1,
      deltaY1,
      deltaX2,
      deltaY2,
    );
  }

  // make sure container dimensions are set properly when
  // text editor overflows beyond viewport dimensions
  if (container) {
    const boundTextElementPadding = getBoundTextElementOffset(element);

    const containerDims = getContainerDims(container);
    let height = containerDims.height;
    let width = containerDims.width;
    if (nextHeight > height - boundTextElementPadding * 2) {
      height = nextHeight + boundTextElementPadding * 2;
    }
    if (nextWidth > width - boundTextElementPadding * 2) {
      width = nextWidth + boundTextElementPadding * 2;
    }
    if (
      !isArrowElement(container) &&
      (height !== containerDims.height || width !== containerDims.width)
    ) {
      mutateElement(container, { height, width });
    }
  }
  return {
    width: nextWidth,
    height: nextHeight,
    baseline: nextBaseline,
    x: Number.isFinite(x) ? x : element.x,
    y: Number.isFinite(y) ? y : element.y,
  };
};

export const refreshTextDimensions = (
  textElement: ExcalidrawTextElement,
  text = textElement.text,
) => {
  if (textElement.isDeleted) {
    return;
  }
  const container = getContainerElement(textElement);
  if (container) {
    text = wrapTextElement(textElement, getMaxContainerWidth(container), {
      text,
    });
  }
  const dimensions = getAdjustedDimensions(textElement, text);
  return { text, ...dimensions };
};

export const updateTextElement = (
  textElement: ExcalidrawTextElement,
  {
    text,
    isDeleted,
    originalText,
  }: {
    text: string;
    isDeleted?: boolean;
    originalText: string;
  },
): ExcalidrawTextElement => {
  return newElementWith(textElement, {
    originalText,
    isDeleted: isDeleted ?? textElement.isDeleted,
    ...refreshTextDimensions(textElement, originalText),
  });
};

export const newFreeDrawElement = (
  opts: {
    type: "freedraw";
    points?: ExcalidrawFreeDrawElement["points"];
    simulatePressure: boolean;
  } & ElementConstructorOpts,
): NonDeleted<ExcalidrawFreeDrawElement> => {
  const map = getSubtypeMethods(opts?.subtype);
  map?.clean && map.clean(opts);
  return {
    ..._newElementBase<ExcalidrawFreeDrawElement>(opts.type, opts),
    points: opts.points || [],
    pressures: [],
    simulatePressure: opts.simulatePressure,
    lastCommittedPoint: null,
  };
};

export const newLinearElement = (
  opts: {
    type: ExcalidrawLinearElement["type"];
    startArrowhead: Arrowhead | null;
    endArrowhead: Arrowhead | null;
    points?: ExcalidrawLinearElement["points"];
  } & ElementConstructorOpts,
): NonDeleted<ExcalidrawLinearElement> => {
  const map = getSubtypeMethods(opts?.subtype);
  map?.clean && map.clean(opts);
  return {
    ..._newElementBase<ExcalidrawLinearElement>(opts.type, opts),
    points: opts.points || [],
    lastCommittedPoint: null,
    startBinding: null,
    endBinding: null,
    startArrowhead: opts.startArrowhead,
    endArrowhead: opts.endArrowhead,
  };
};

export const newImageElement = (
  opts: {
    type: ExcalidrawImageElement["type"];
    status?: ExcalidrawImageElement["status"];
    fileId?: ExcalidrawImageElement["fileId"];
    scale?: ExcalidrawImageElement["scale"];
  } & ElementConstructorOpts,
): NonDeleted<ExcalidrawImageElement> => {
  const map = getSubtypeMethods(opts?.subtype);
  map?.clean && map.clean(opts);
  return {
    ..._newElementBase<ExcalidrawImageElement>("image", opts),
    // in the future we'll support changing stroke color for some SVG elements,
    // and `transparent` will likely mean "use original colors of the image"
    strokeColor: "transparent",
    status: opts.status ?? "pending",
    fileId: opts.fileId ?? null,
    scale: opts.scale ?? [1, 1],
  };
};

// Simplified deep clone for the purpose of cloning ExcalidrawElement only
// (doesn't clone Date, RegExp, Map, Set, Typed arrays etc.)
//
// Adapted from https://github.com/lukeed/klona
export const deepCopyElement = (val: any, depth: number = 0) => {
  if (val == null || typeof val !== "object") {
    return val;
  }

  if (Object.prototype.toString.call(val) === "[object Object]") {
    const tmp =
      typeof val.constructor === "function"
        ? Object.create(Object.getPrototypeOf(val))
        : {};
    for (const key in val) {
      if (val.hasOwnProperty(key)) {
        // don't copy non-serializable objects like these caches. They'll be
        // populated when the element is rendered.
        if (depth === 0 && (key === "shape" || key === "canvas")) {
          continue;
        }
        tmp[key] = deepCopyElement(val[key], depth + 1);
      }
    }
    return tmp;
  }

  if (Array.isArray(val)) {
    let k = val.length;
    const arr = new Array(k);
    while (k--) {
      arr[k] = deepCopyElement(val[k], depth + 1);
    }
    return arr;
  }

  return val;
};

/**
 * Duplicate an element, often used in the alt-drag operation.
 * Note that this method has gotten a bit complicated since the
 * introduction of gruoping/ungrouping elements.
 * @param editingGroupId The current group being edited. The new
 *                       element will inherit this group and its
 *                       parents.
 * @param groupIdMapForOperation A Map that maps old group IDs to
 *                               duplicated ones. If you are duplicating
 *                               multiple elements at once, share this map
 *                               amongst all of them
 * @param element Element to duplicate
 * @param overrides Any element properties to override
 */
export const duplicateElement = <TElement extends Mutable<ExcalidrawElement>>(
  editingGroupId: AppState["editingGroupId"],
  groupIdMapForOperation: Map<GroupId, GroupId>,
  element: TElement,
  overrides?: Partial<TElement>,
): TElement => {
  let copy: TElement = deepCopyElement(element);

  if (isTestEnv()) {
    copy.id = `${copy.id}_copy`;
    // `window.h` may not be defined in some unit tests
    if (
      window.h?.app
        ?.getSceneElementsIncludingDeleted()
        .find((el) => el.id === copy.id)
    ) {
      copy.id += "_copy";
    }
  } else {
    copy.id = randomId();
  }
  copy.boundElements = null;
  copy.updated = getUpdatedTimestamp();
  copy.seed = randomInteger();
  copy.groupIds = getNewGroupIdsForDuplication(
    copy.groupIds,
    editingGroupId,
    (groupId) => {
      if (!groupIdMapForOperation.has(groupId)) {
        groupIdMapForOperation.set(groupId, randomId());
      }
      return groupIdMapForOperation.get(groupId)!;
    },
  );
  if (overrides) {
    copy = Object.assign(copy, overrides);
  }
  return copy;
};<|MERGE_RESOLUTION|>--- conflicted
+++ resolved
@@ -219,17 +219,13 @@
 } => {
   const container = getContainerElement(element);
 
-<<<<<<< HEAD
-  const { width: nextWidth, height: nextHeight } = measureTextElement(element, {
-    text: nextText,
-  });
-=======
   const {
     width: nextWidth,
     height: nextHeight,
     baseline: nextBaseline,
-  } = measureText(nextText, getFontString(element), element.lineHeight);
->>>>>>> e4d8ba22
+  } = measureTextElement(element, {
+    text: nextText,
+  });
   const { textAlign, verticalAlign } = element;
   let x: number;
   let y: number;
