--- conflicted
+++ resolved
@@ -20,20 +20,7 @@
 }) => {
   const query = useRef<MediaQueryList>();
   if (!query.current) {
-<<<<<<< HEAD
-    query.current = window.matchMedia
-      ? window.matchMedia(
-          // Keep up to date with _variables.scss
-          "(max-width: 640px), (max-height: 500px) and (max-width: 1000px)",
-        )
-      : (({
-          matches: false,
-          addListener: () => {},
-          removeListener: () => {},
-        } as any) as MediaQueryList);
-=======
     query.current = getIsMobileMatcher();
->>>>>>> 0d0fe324
   }
   const [isMobile, setMobile] = useState(query.current.matches);
 
