--- conflicted
+++ resolved
@@ -1,10 +1,6 @@
 import clsx from "clsx";
-<<<<<<< HEAD
-import { useDevice, useExcalidrawAppState } from "../App";
+import { useDevice } from "../App";
 import * as DropdownMenuPrimitive from "@radix-ui/react-dropdown-menu";
-=======
-import { useDevice } from "../App";
->>>>>>> e57dc405
 
 const MenuTrigger = ({
   className = "",
