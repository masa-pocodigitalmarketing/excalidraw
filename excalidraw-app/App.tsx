--- conflicted
+++ resolved
@@ -1,3 +1,7 @@
+import Slider from "rc-slider";
+
+import "rc-slider/assets/index.css";
+
 import {
   Excalidraw,
   LiveCollaborationTrigger,
@@ -30,6 +34,7 @@
   resolvablePromise,
   isRunningInIframe,
   isDevEnv,
+  assertNever,
 } from "@excalidraw/common";
 import polyfill from "@excalidraw/excalidraw/polyfill";
 import { useCallback, useEffect, useRef, useState } from "react";
@@ -56,6 +61,7 @@
   parseLibraryTokensFromUrl,
   useHandleLibrary,
 } from "@excalidraw/excalidraw/data/library";
+import { StoreDelta, DurableStoreIncrement, EphemeralStoreIncrement, StoreIncrement } from "@excalidraw/excalidraw/store";
 
 import type { RemoteExcalidrawElement } from "@excalidraw/excalidraw/data/reconcile";
 import type { RestoredDataState } from "@excalidraw/excalidraw/data/restore";
@@ -63,22 +69,8 @@
   FileId,
   NonDeletedExcalidrawElement,
   OrderedExcalidrawElement,
-<<<<<<< HEAD
   SceneElementsMap,
-} from "../packages/excalidraw/element/types";
-import { useCallbackRefState } from "../packages/excalidraw/hooks/useCallbackRefState";
-import { t } from "../packages/excalidraw/i18n";
-import {
-  Excalidraw,
-  LiveCollaborationTrigger,
-  TTDDialogTrigger,
-  StoreAction,
-  reconcileElements,
-  newElementWith,
-} from "../packages/excalidraw";
-=======
 } from "@excalidraw/element/types";
->>>>>>> 0cd5a259
 import type {
   AppState,
   ExcalidrawImperativeAPI,
@@ -91,24 +83,12 @@
 
 import CustomStats from "./CustomStats";
 import {
-<<<<<<< HEAD
-  debounce,
-  getVersion,
-  getFrame,
-  isTestEnv,
-  preventUnload,
-  resolvablePromise,
-  isRunningInIframe,
-  assertNever,
-} from "../packages/excalidraw/utils";
-=======
   Provider,
   useAtom,
   useAtomValue,
   useAtomWithInitialValue,
   appJotaiStore,
 } from "./app-jotai";
->>>>>>> 0cd5a259
 import {
   FIREBASE_STORAGE_PREFIXES,
   isExcalidrawPlusSignedUser,
@@ -142,19 +122,7 @@
   importFromLocalStorage,
   importUsernameFromLocalStorage,
 } from "./data/localStorage";
-<<<<<<< HEAD
-import CustomStats from "./CustomStats";
-import type { RestoredDataState } from "../packages/excalidraw/data/restore";
-import { restore, restoreAppState } from "../packages/excalidraw/data/restore";
-import {
-  ExportToExcalidrawPlus,
-  exportToExcalidrawPlus,
-} from "./components/ExportToExcalidrawPlus";
-import { updateStaleImageStatuses } from "./data/FileManager";
-import { isInitializedImageElement } from "../packages/excalidraw/element/typeChecks";
-=======
-
->>>>>>> 0cd5a259
+
 import { loadFilesFromFirebase } from "./data/firebase";
 import {
   LibraryIndexedDBAdapter,
@@ -164,29 +132,6 @@
 import { isBrowserStorageStateNewer } from "./data/tabSync";
 import { ShareDialog, shareDialogStateAtom } from "./share/ShareDialog";
 import CollabError, { collabErrorIndicatorAtom } from "./collab/CollabError";
-<<<<<<< HEAD
-import type { RemoteExcalidrawElement } from "../packages/excalidraw/data/reconcile";
-import type {
-  DurableStoreIncrement,
-  EphemeralStoreIncrement,
-} from "../packages/excalidraw/store";
-import { StoreDelta, StoreIncrement } from "../packages/excalidraw/store";
-import {
-  CommandPalette,
-  DEFAULT_CATEGORIES,
-} from "../packages/excalidraw/components/CommandPalette/CommandPalette";
-import {
-  GithubIcon,
-  XBrandIcon,
-  DiscordIcon,
-  ExcalLogo,
-  usersIcon,
-  exportToPlus,
-  share,
-  youtubeIcon,
-} from "../packages/excalidraw/components/icons";
-=======
->>>>>>> 0cd5a259
 import { useHandleAppTheme } from "./useHandleAppTheme";
 import { getPreferredLanguage } from "./app-language/language-detector";
 import { useAppLangCode } from "./app-language/language-state";
@@ -201,9 +146,6 @@
 import "./index.scss";
 
 import type { CollabAPI } from "./collab/Collab";
-
-import Slider from "rc-slider";
-import "rc-slider/assets/index.css";
 
 polyfill();
 
@@ -959,7 +901,7 @@
           viewModeEnabled: value !== acknowledgedDeltas.length,
         },
         elements: Array.from(nextElements.values()),
-        storeAction: StoreAction.UPDATE,
+        captureUpdate: CaptureUpdateAction.NEVER,
       });
     },
     0,
