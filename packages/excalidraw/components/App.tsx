--- conflicted
+++ resolved
@@ -165,12 +165,8 @@
   isElbowArrow,
   isFlowchartNodeElement,
   isBindableElement,
-<<<<<<< HEAD
+  isTextElement,
   getSwitchableTypeFromElements,
-} from "../element/typeChecks";
-import { getCenter, getDistance } from "../gesture";
-=======
-  isTextElement,
 } from "@excalidraw/element/typeChecks";
 
 import {
@@ -266,7 +262,6 @@
 
 import { getRenderOpacity } from "@excalidraw/element/renderElement";
 
->>>>>>> 7c584773
 import {
   editGroupForSelectedElement,
   getElementsInGroup,
@@ -332,6 +327,7 @@
   MagicGenerationData,
   ExcalidrawNonSelectionElement,
   ExcalidrawArrowElement,
+  GenericSwitchableToolType,
 } from "@excalidraw/element/types";
 
 import type { ValueOf } from "@excalidraw/common/utility-types";
@@ -504,39 +500,6 @@
 import type { ContextMenuItems } from "./ContextMenu";
 import type { FileSystemHandle } from "../data/filesystem";
 import type { ExcalidrawElementSkeleton } from "../data/transform";
-<<<<<<< HEAD
-import type {
-  ExcalidrawBindableElement,
-  ExcalidrawElement,
-  ExcalidrawFreeDrawElement,
-  ExcalidrawGenericElement,
-  ExcalidrawLinearElement,
-  ExcalidrawTextElement,
-  NonDeleted,
-  InitializedExcalidrawImageElement,
-  ExcalidrawImageElement,
-  FileId,
-  NonDeletedExcalidrawElement,
-  ExcalidrawTextContainer,
-  ExcalidrawFrameLikeElement,
-  ExcalidrawMagicFrameElement,
-  ExcalidrawIframeLikeElement,
-  IframeData,
-  ExcalidrawIframeElement,
-  ExcalidrawEmbeddableElement,
-  Ordered,
-  MagicGenerationData,
-  ExcalidrawNonSelectionElement,
-  ExcalidrawArrowElement,
-  GenericSwitchableToolType,
-} from "../element/types";
-import type {
-  RenderInteractiveSceneCallback,
-  ScrollBars,
-} from "../scene/types";
-=======
-
->>>>>>> 7c584773
 import type {
   AppClassProperties,
   AppProps,
