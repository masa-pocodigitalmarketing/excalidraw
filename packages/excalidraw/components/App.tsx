--- conflicted
+++ resolved
@@ -462,17 +462,15 @@
 
 import { isMaybeMermaidDefinition } from "../mermaid";
 
-<<<<<<< HEAD
+import { LassoTrail } from "../lasso";
+
+import { EraserTrail } from "../eraser";
+
 import ShapeSwitch, {
   getSwitchableTypeFromElements,
   shapeSwitchAtom,
   switchShapes,
 } from "./ShapeSwitch";
-=======
-import { LassoTrail } from "../lasso";
-
-import { EraserTrail } from "../eraser";
->>>>>>> debf2ad6
 
 import { activeConfirmDialogAtom } from "./ActiveConfirmDialog";
 import BraveMeasureTextError from "./BraveMeasureTextError";
