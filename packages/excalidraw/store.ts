<<<<<<< HEAD
import { ENV } from "./constants";
import { Emitter } from "./emitter";
import { randomId } from "./random";
import { getDefaultAppState } from "./appState";
import { AppStateDelta, Delta, ElementsDelta } from "./delta";
import { newElementWith } from "./element/mutateElement";
import { deepCopyElement } from "./element/newElement";
import type { AppState, ObservedAppState } from "./types";
import type { DTO, ValueOf } from "./utility-types";
import type {
  ExcalidrawElement,
  OrderedExcalidrawElement,
  SceneElementsMap,
} from "./element/types";
import { arrayToMap, assertNever } from "./utils";
import { hashElementsVersion } from "./element";
import { syncMovedIndices } from "./fractionalIndex";
=======
import { isDevEnv, isShallowEqual, isTestEnv } from "@excalidraw/common";

import { deepCopyElement } from "@excalidraw/element/duplicate";

import { newElementWith } from "@excalidraw/element/mutateElement";

import type { OrderedExcalidrawElement } from "@excalidraw/element/types";

import type { ValueOf } from "@excalidraw/common/utility-types";

import { getDefaultAppState } from "./appState";
import { AppStateChange, ElementsChange } from "./change";

import { Emitter } from "./emitter";

import type { AppState, ObservedAppState } from "./types";
>>>>>>> 0cd5a259

// hidden non-enumerable property for runtime checks
const hiddenObservedAppStateProp = "__observedAppState";

export const getObservedAppState = (appState: AppState): ObservedAppState => {
  const observedAppState = {
    name: appState.name,
    editingGroupId: appState.editingGroupId,
    viewBackgroundColor: appState.viewBackgroundColor,
    selectedElementIds: appState.selectedElementIds,
    selectedGroupIds: appState.selectedGroupIds,
    editingLinearElementId: appState.editingLinearElement?.elementId || null,
    selectedLinearElementId: appState.selectedLinearElement?.elementId || null,
    croppingElementId: appState.croppingElementId,
  };

  Reflect.defineProperty(observedAppState, hiddenObservedAppStateProp, {
    value: true,
    enumerable: false,
  });

  return observedAppState;
};

const isObservedAppState = (
  appState: AppState | ObservedAppState,
): appState is ObservedAppState =>
  !!Reflect.get(appState, hiddenObservedAppStateProp);

<<<<<<< HEAD
// CFDO: consider adding a "remote" action, which should perform update but never be emitted (so that it we don't have to filter it when pushing it into sync api)
export const StoreAction = {
=======
export const CaptureUpdateAction = {
>>>>>>> 0cd5a259
  /**
   * Immediately undoable.
   *
   * Use for updates which should be captured as durable deltas.
   * Should be used for most of the local updates (except ephemerals such as dragging or resizing).
   *
   * These updates will _immediately_ make it to the local undo / redo stacks.
   */
<<<<<<< HEAD
  CAPTURE: "CAPTURE_DELTA",
=======
  IMMEDIATELY: "IMMEDIATELY",
>>>>>>> 0cd5a259
  /**
   * Never undoable.
   *
   * Use for updates which should never be captured as deltas, such as remote updates
   * or scene initialization.
   *
   * These updates will _never_ make it to the local undo / redo stacks.
   */
<<<<<<< HEAD
  UPDATE: "UPDATE_SNAPSHOT",
  /**
   * Eventually undoable.
   *
   * Use for updates which should not be captured as deltas immediately, such as
   * exceptions which are part of some async multi-step proces.
   *
   * These updates will be captured with the next `StoreAction.CAPTURE`,
   * triggered either by the next `updateScene` or internally by the editor.
   *
   * These updates will _eventually_ make it to the local undo / redo stacks.
   */
  // CFDO: none is not really "none" anymore, as it at very least emits an ephemeral increment
  // we should likely rename these somehow and keep "none" only for real "no action" cases
  NONE: "NONE",
=======
  NEVER: "NEVER",
  /**
   * Eventually undoable.
   *
   * Use for updates which should not be captured immediately - likely
   * exceptions which are part of some async multi-step process. Otherwise, all
   * such updates would end up being captured with the next
   * `CaptureUpdateAction.IMMEDIATELY` - triggered either by the next `updateScene`
   * or internally by the editor.
   *
   * These updates will _eventually_ make it to the local undo / redo stacks.
   */
  EVENTUALLY: "EVENTUALLY",
>>>>>>> 0cd5a259
} as const;

export type CaptureUpdateActionType = ValueOf<typeof CaptureUpdateAction>;

/**
 * Store which captures the observed changes and emits them as `StoreIncrement` events.
 */
export class Store {
  public readonly onStoreIncrementEmitter = new Emitter<
    [DurableStoreIncrement | EphemeralStoreIncrement]
  >();

<<<<<<< HEAD
  private _snapshot = StoreSnapshot.empty();
=======
  private scheduledActions: Set<CaptureUpdateActionType> = new Set();
  private _snapshot = Snapshot.empty();
>>>>>>> 0cd5a259

  public get snapshot() {
    return this._snapshot;
  }

  public set snapshot(snapshot: StoreSnapshot) {
    this._snapshot = snapshot;
  }

  private scheduledActions: Set<StoreActionType> = new Set();

  public scheduleAction(action: StoreActionType) {
    this.scheduledActions.add(action);
    this.satisfiesScheduledActionsInvariant();
  }

  /**
   * Use to schedule a delta calculation, which will consquentially be emitted as `DurableStoreIncrement` and pushed in the undo stack.
   */
  // TODO: Suspicious that this is called so many places. Seems error-prone.
<<<<<<< HEAD
  public scheduleCapture() {
    this.scheduleAction(StoreAction.CAPTURE);
  }

  private get scheduledAction() {
    // Capture has a precedence over update, since it also performs snapshot update
    if (this.scheduledActions.has(StoreAction.CAPTURE)) {
      return StoreAction.CAPTURE;
    }

    // Update has a precedence over none, since it also emits an (ephemeral) increment
    if (this.scheduledActions.has(StoreAction.UPDATE)) {
      return StoreAction.UPDATE;
    }

    // CFDO: maybe it should be explicitly set so that we don't clone on every single component update
    // Emit ephemeral increment, don't update the snapshot
    return StoreAction.NONE;
  }
=======
  public shouldCaptureIncrement = () => {
    this.scheduleAction(CaptureUpdateAction.IMMEDIATELY);
  };

  public shouldUpdateSnapshot = () => {
    this.scheduleAction(CaptureUpdateAction.NEVER);
  };

  private scheduleAction = (action: CaptureUpdateActionType) => {
    this.scheduledActions.add(action);
    this.satisfiesScheduledActionsInvariant();
  };
>>>>>>> 0cd5a259

  /**
   * Performs the incoming `StoreAction` and emits the corresponding `StoreIncrement`.
   * Emits `DurableStoreIncrement` when action is "capture", emits `EphemeralStoreIncrement` otherwise.
   *
   * @emits StoreIncrement
   */
  public commit(
    elements: Map<string, OrderedExcalidrawElement> | undefined,
    appState: AppState | ObservedAppState | undefined,
  ): void {
    try {
<<<<<<< HEAD
      const { scheduledAction } = this;

      switch (scheduledAction) {
        case StoreAction.CAPTURE:
          this.snapshot = this.captureDurableIncrement(elements, appState);
          break;
        case StoreAction.UPDATE:
          this.snapshot = this.emitEphemeralIncrement(elements);
          break;
        case StoreAction.NONE:
          // ÇFDO: consider perf. optimisation without creating a snapshot if it is not updated in the end, it shall not be needed (more complex though)
          this.emitEphemeralIncrement(elements);
          return;
        default:
          assertNever(scheduledAction, `Unknown store action`);
=======
      // Capture has precedence since it also performs update
      if (this.scheduledActions.has(CaptureUpdateAction.IMMEDIATELY)) {
        this.captureIncrement(elements, appState);
      } else if (this.scheduledActions.has(CaptureUpdateAction.NEVER)) {
        this.updateSnapshot(elements, appState);
>>>>>>> 0cd5a259
      }
    } finally {
      this.satisfiesScheduledActionsInvariant();
      // Defensively reset all scheduled actions, potentially cleans up other runtime garbage
      this.scheduledActions = new Set();
    }
  }

  /**
   * Performs delta calculation and emits the increment.
   *
   * @emits StoreIncrement.
   */
  private captureDurableIncrement(
    elements: Map<string, OrderedExcalidrawElement> | undefined,
    appState: AppState | ObservedAppState | undefined,
  ) {
    const prevSnapshot = this.snapshot;
    const nextSnapshot = this.snapshot.maybeClone(elements, appState, {
      shouldIgnoreCache: true,
    });

    // Optimisation, don't continue if nothing has changed
    if (prevSnapshot === nextSnapshot) {
      return prevSnapshot;
    }
    // Calculate the deltas based on the previous and next snapshot
    const elementsDelta = nextSnapshot.metadata.didElementsChange
      ? ElementsDelta.calculate(prevSnapshot.elements, nextSnapshot.elements)
      : ElementsDelta.empty();

    const appStateDelta = nextSnapshot.metadata.didAppStateChange
      ? AppStateDelta.calculate(prevSnapshot.appState, nextSnapshot.appState)
      : AppStateDelta.empty();

    if (!elementsDelta.isEmpty() || !appStateDelta.isEmpty()) {
      const delta = StoreDelta.create(elementsDelta, appStateDelta);
      const change = StoreChange.create(prevSnapshot, nextSnapshot);
      const increment = new DurableStoreIncrement(change, delta);

      // Notify listeners with the increment
      this.onStoreIncrementEmitter.trigger(increment);
    }

    return nextSnapshot;
  }

  /**
   * When change is detected, emits an ephemeral increment and returns the next snapshot.
   *
   * @emits EphemeralStoreIncrement
   */
  private emitEphemeralIncrement(
    elements: Map<string, OrderedExcalidrawElement> | undefined,
  ) {
    const prevSnapshot = this.snapshot;
    const nextSnapshot = this.snapshot.maybeClone(elements, undefined);

    if (prevSnapshot === nextSnapshot) {
      // nothing has changed
      return prevSnapshot;
    }

    const change = StoreChange.create(prevSnapshot, nextSnapshot);
    const increment = new EphemeralStoreIncrement(change);

    // Notify listeners with the increment
    // CFDO: consider having this async instead, possibly should also happen after the component updates;
    // or get rid of filtering local in progress elements, switch to unidirectional store flow and keep it synchronous
    this.onStoreIncrementEmitter.trigger(increment);

    return nextSnapshot;
  }

  /**
   * Filters out yet uncomitted elements from `nextElements`, which are part of in-progress local async actions (ephemerals) and thus were not yet commited to the snapshot.
   *
   * This is necessary in updates in which we receive reconciled elements, already containing elements which were not yet captured by the local store (i.e. collab).
   */
  public filterUncomittedElements(
    prevElements: Map<string, ExcalidrawElement>,
    nextElements: Map<string, ExcalidrawElement>,
  ): Map<string, OrderedExcalidrawElement> {
    const movedElements = new Map<string, ExcalidrawElement>();

    for (const [id, prevElement] of prevElements.entries()) {
      const nextElement = nextElements.get(id);

      if (!nextElement) {
        // Nothing to care about here, element was forcefully deleted
        continue;
      }

      const elementSnapshot = this.snapshot.elements.get(id);

      // Checks for in progress async user action
      if (!elementSnapshot) {
        // Detected yet uncomitted local element
        nextElements.delete(id);
      } else if (elementSnapshot.version < prevElement.version) {
        // Element was already commited, but the snapshot version is lower than current local version
        nextElements.set(id, elementSnapshot);
        // Mark the element as potentially moved, as it could have
        movedElements.set(id, elementSnapshot);
      }
    }

    // Make sure to sync only potentially invalid indices for all elements restored from the snapshot
    const syncedElements = syncMovedIndices(
      Array.from(nextElements.values()),
      movedElements,
    );

    return arrayToMap(syncedElements);
  }

  /**
   * Apply and emit increment.
   *
   * @emits StoreIncrement when increment is applied.
   */
  public applyDeltaTo(
    delta: StoreDelta,
    elements: SceneElementsMap,
    appState: AppState,
    options: {
      triggerIncrement: boolean;
      updateSnapshot: boolean;
    } = {
      triggerIncrement: false,
      updateSnapshot: false,
    },
  ): [SceneElementsMap, AppState, boolean] {
    const [nextElements, elementsContainVisibleChange] = delta.elements.applyTo(
      elements,
      this.snapshot.elements,
    );

    const [nextAppState, appStateContainsVisibleChange] =
      delta.appState.applyTo(appState, nextElements);

    const appliedVisibleChanges =
      elementsContainVisibleChange || appStateContainsVisibleChange;

    const prevSnapshot = this.snapshot;
    const nextSnapshot = this.snapshot.maybeClone(nextElements, nextAppState, {
      shouldIgnoreCache: true,
    });

    if (options.triggerIncrement) {
      const change = StoreChange.create(prevSnapshot, nextSnapshot);
      const increment = new DurableStoreIncrement(change, delta);
      this.onStoreIncrementEmitter.trigger(increment);
    }

    // CFDO II: maybe I should not update the snapshot here so that it always syncs ephemeral change after durable change,
    // so that clients exchange the latest element versions between each other,
    // meaning if it will be ignored on other clients, other clients would initiate a relay with current version instead of doing nothing
    if (options.updateSnapshot) {
      this.snapshot = nextSnapshot;
    }

    return [nextElements, nextAppState, appliedVisibleChanges];
  }

  /**
   * Clears the store instance.
   */
  public clear(): void {
    this.snapshot = StoreSnapshot.empty();
    this.scheduledActions = new Set();
  }

  private satisfiesScheduledActionsInvariant() {
    if (
      !(
        this.scheduledActions.size >= 0 &&
        this.scheduledActions.size <= Object.keys(StoreAction).length
      )
    ) {
      const message = `There can be at most three store actions scheduled at the same time, but there are "${this.scheduledActions.size}".`;
      console.error(message, this.scheduledActions.values());

      if (isTestEnv() || isDevEnv()) {
        throw new Error(message);
      }
    }
  }
}

/**
 * Repsents a change to the store containg changed elements and appState.
 */
export class StoreChange {
  // CFDO: consider adding (observed & syncable) appState, though bare in mind that it's processed on every component update,
  // so figuring out what has changed should ideally be just quick reference checks
  private constructor(
    public readonly elements: Record<string, OrderedExcalidrawElement>,
  ) {}

  public static create(
    prevSnapshot: StoreSnapshot,
    nextSnapshot: StoreSnapshot,
  ) {
    const changedElements = nextSnapshot.getChangedElements(prevSnapshot);
    return new StoreChange(changedElements);
  }
}

/**
 * Encpasulates any change to the store (durable or ephemeral).
 */
export abstract class StoreIncrement {
  protected constructor(
    public readonly type: "durable" | "ephemeral",
    public readonly change: StoreChange,
  ) {}

  public static isDurable(
    increment: StoreIncrement,
  ): increment is DurableStoreIncrement {
    return increment.type === "durable";
  }

  public static isEphemeral(
    increment: StoreIncrement,
  ): increment is EphemeralStoreIncrement {
    return increment.type === "ephemeral";
  }
}

/**
 * Represents a durable change to the store.
 */
export class DurableStoreIncrement extends StoreIncrement {
  constructor(
    public readonly change: StoreChange,
    public readonly delta: StoreDelta,
  ) {
    super("durable", change);
  }
}

/**
 * Represents an ephemeral change to the store.
 */
export class EphemeralStoreIncrement extends StoreIncrement {
  constructor(public readonly change: StoreChange) {
    super("ephemeral", change);
  }
}

/**
 * Represents a captured delta by the Store.
 */
export class StoreDelta {
  protected constructor(
    public readonly id: string,
    public readonly elements: ElementsDelta,
    public readonly appState: AppStateDelta,
  ) {}

  /**
   * Create a new instance of `StoreDelta`.
   */
  public static create(
    elements: ElementsDelta,
    appState: AppStateDelta,
    opts: {
      id: string;
    } = {
      id: randomId(),
    },
  ) {
    return new this(opts.id, elements, appState);
  }

  /**
   * Restore a store delta instance from a DTO.
   */
  public static restore(storeDeltaDTO: DTO<StoreDelta>) {
    const { id, elements, appState } = storeDeltaDTO;
    return new this(
      id,
      ElementsDelta.restore(elements),
      AppStateDelta.restore(appState),
    );
  }

  /**
   * Parse and load the delta from the remote payload.
   */
  public static load({
    id,
    elements: { added, removed, updated },
  }: DTO<StoreDelta>) {
    const elements = ElementsDelta.create(added, removed, updated, {
      shouldRedistribute: false,
    });

    return new this(id, elements, AppStateDelta.empty());
  }

  /**
   * Inverse store delta, creates new instance of `StoreDelta`.
   */
  public static inverse(delta: StoreDelta): StoreDelta {
    return this.create(delta.elements.inverse(), delta.appState.inverse());
  }

  /**
   * Apply latest (remote) changes to the delta, creates new instance of `StoreDelta`.
   */
  public static applyLatestChanges(
    delta: StoreDelta,
    elements: SceneElementsMap,
    modifierOptions: "deleted" | "inserted",
  ): StoreDelta {
    return this.create(
      delta.elements.applyLatestChanges(elements, modifierOptions),
      delta.appState,
      {
        id: delta.id,
      },
    );
  }

  public isEmpty() {
    return this.elements.isEmpty() && this.appState.isEmpty();
  }
}

/**
 * Represents a snapshot of the captured or updated changes in the store,
 * used for producing deltas and emitting `DurableStoreIncrement`s.
 */
export class StoreSnapshot {
  private _lastChangedElementsHash: number = 0;

  private constructor(
    public readonly elements: Map<string, OrderedExcalidrawElement>,
    public readonly appState: ObservedAppState,
    public readonly metadata: {
      didElementsChange: boolean;
      didAppStateChange: boolean;
      isEmpty?: boolean;
    } = {
      didElementsChange: false,
      didAppStateChange: false,
      isEmpty: false,
    },
  ) {}

  public static empty() {
    return new StoreSnapshot(
      new Map(),
      getObservedAppState(getDefaultAppState() as AppState),
      { didElementsChange: false, didAppStateChange: false, isEmpty: true },
    );
  }

  public getChangedElements(prevSnapshot: StoreSnapshot) {
    const changedElements: Record<string, OrderedExcalidrawElement> = {};

    for (const [id, nextElement] of this.elements.entries()) {
      // Due to the structural clone inside `maybeClone`, we can perform just these reference checks
      if (prevSnapshot.elements.get(id) !== nextElement) {
        changedElements[id] = nextElement;
      }
    }

    return changedElements;
  }

  public getChangedAppState(
    prevSnapshot: StoreSnapshot,
  ): Partial<ObservedAppState> {
    return Delta.getRightDifferences(
      prevSnapshot.appState,
      this.appState,
    ).reduce(
      (acc, key) =>
        Object.assign(acc, {
          [key]: this.appState[key as keyof ObservedAppState],
        }),
      {} as Partial<ObservedAppState>,
    );
  }

  public isEmpty() {
    return this.metadata.isEmpty;
  }

  /**
   * Efficiently clone the existing snapshot, only if we detected changes.
   *
   * @returns same instance if there are no changes detected, new instance otherwise.
   */
  public maybeClone(
    elements: Map<string, OrderedExcalidrawElement> | undefined,
    appState: AppState | ObservedAppState | undefined,
    options: {
      shouldIgnoreCache: boolean;
    } = {
      shouldIgnoreCache: false,
    },
  ) {
    const nextElementsSnapshot = this.maybeCreateElementsSnapshot(
      elements,
      options,
    );
    const nextAppStateSnapshot = this.maybeCreateAppStateSnapshot(appState);

    let didElementsChange = false;
    let didAppStateChange = false;

    if (this.elements !== nextElementsSnapshot) {
      didElementsChange = true;
    }

    if (this.appState !== nextAppStateSnapshot) {
      didAppStateChange = true;
    }

    if (!didElementsChange && !didAppStateChange) {
      return this;
    }

    const snapshot = new StoreSnapshot(
      nextElementsSnapshot,
      nextAppStateSnapshot,
      {
        didElementsChange,
        didAppStateChange,
      },
    );

    return snapshot;
  }

  private maybeCreateAppStateSnapshot(
    appState: AppState | ObservedAppState | undefined,
  ) {
    if (!appState) {
      return this.appState;
    }

    // Not watching over everything from the app state, just the relevant props
    const nextAppStateSnapshot = !isObservedAppState(appState)
      ? getObservedAppState(appState)
      : appState;

    const didAppStateChange = this.detectChangedAppState(nextAppStateSnapshot);

    if (!didAppStateChange) {
      return this.appState;
    }

    return nextAppStateSnapshot;
  }

  private detectChangedAppState(nextObservedAppState: ObservedAppState) {
    // CFDO: could we optimize by checking only reference changes? (i.e. selectedElementIds should be stable now); this is not used for now
    return Delta.isRightDifferent(this.appState, nextObservedAppState);
  }

  private maybeCreateElementsSnapshot(
    elements: Map<string, OrderedExcalidrawElement> | undefined,
    options: {
      shouldIgnoreCache: boolean;
    } = {
      shouldIgnoreCache: false,
    },
  ) {
    if (!elements) {
      return this.elements;
    }

    const changedElements = this.detectChangedElements(elements, options);

    if (!changedElements?.size) {
      return this.elements;
    }

    const elementsSnapshot = this.createElementsSnapshot(changedElements);
    return elementsSnapshot;
  }

  /**
   * Detect if there any changed elements.
   *
   * NOTE: we shouldn't just use `sceneVersionNonce` instead, as we need to call this before the scene updates.
   */
  private detectChangedElements(
    nextElements: Map<string, OrderedExcalidrawElement>,
    options: {
      shouldIgnoreCache: boolean;
    } = {
      shouldIgnoreCache: false,
    },
  ) {
    if (this.elements === nextElements) {
      return;
    }

    const changedElements: Map<string, OrderedExcalidrawElement> = new Map();

    for (const [id, prevElement] of this.elements) {
      const nextElement = nextElements.get(id);

      if (!nextElement) {
        // element was deleted
        changedElements.set(
          id,
          newElementWith(prevElement, { isDeleted: true }),
        );
      }
    }

    for (const [id, nextElement] of nextElements) {
      const prevElement = this.elements.get(id);

      if (
        !prevElement || // element was added
        prevElement.version < nextElement.version // element was updated
      ) {
        changedElements.set(id, nextElement);
      }
    }

    if (!changedElements.size) {
      return;
    }

    // if we wouldn't ignore a cache, durable increment would be skipped
    // in case there was an ephemeral increment emitter just before
    // with the same changed elements
    if (options.shouldIgnoreCache) {
      return changedElements;
    }

    // due to snapshot containing only durable changes,
    // we might have already processed these elements in a previous run,
    // hence additionally check whether the hash of the elements has changed
    // since if it didn't, we don't need to process them again
    // otherwise we would have ephemeral increments even for component updates unrelated to elements
    const changedElementsHash = hashElementsVersion(
      Array.from(changedElements.values()),
    );

    if (this._lastChangedElementsHash === changedElementsHash) {
      return;
    }

    this._lastChangedElementsHash = changedElementsHash;
    return changedElements;
  }

  /**
   * Perform structural clone, deep cloning only elements that changed.
   */
  private createElementsSnapshot(
    changedElements: Map<string, OrderedExcalidrawElement>,
  ) {
    const clonedElements = new Map();

    for (const [id, prevElement] of this.elements) {
      // Clone previous elements, never delete, in case nextElements would be just a subset of previous elements
      // i.e. during collab, persist or whenenever isDeleted elements get cleared
      clonedElements.set(id, prevElement);
    }

    for (const [id, changedElement] of changedElements) {
      clonedElements.set(id, deepCopyElement(changedElement));
    }

    return clonedElements;
  }
}<|MERGE_RESOLUTION|>--- conflicted
+++ resolved
@@ -1,39 +1,31 @@
-<<<<<<< HEAD
-import { ENV } from "./constants";
-import { Emitter } from "./emitter";
-import { randomId } from "./random";
-import { getDefaultAppState } from "./appState";
-import { AppStateDelta, Delta, ElementsDelta } from "./delta";
-import { newElementWith } from "./element/mutateElement";
-import { deepCopyElement } from "./element/newElement";
-import type { AppState, ObservedAppState } from "./types";
-import type { DTO, ValueOf } from "./utility-types";
+import {
+  arrayToMap,
+  assertNever,
+  isDevEnv,
+  isTestEnv,
+  randomId,
+} from "@excalidraw/common";
+
+import { hashElementsVersion } from "@excalidraw/element";
+import { deepCopyElement } from "@excalidraw/element/duplicate";
+import { newElementWith } from "@excalidraw/element/mutateElement";
+import { syncMovedIndices } from "@excalidraw/element/fractionalIndex";
+
 import type {
   ExcalidrawElement,
   OrderedExcalidrawElement,
   SceneElementsMap,
-} from "./element/types";
-import { arrayToMap, assertNever } from "./utils";
-import { hashElementsVersion } from "./element";
-import { syncMovedIndices } from "./fractionalIndex";
-=======
-import { isDevEnv, isShallowEqual, isTestEnv } from "@excalidraw/common";
-
-import { deepCopyElement } from "@excalidraw/element/duplicate";
-
-import { newElementWith } from "@excalidraw/element/mutateElement";
-
-import type { OrderedExcalidrawElement } from "@excalidraw/element/types";
-
-import type { ValueOf } from "@excalidraw/common/utility-types";
+} from "@excalidraw/element/types";
+
+import type { DTO, ValueOf } from "@excalidraw/common/utility-types";
 
 import { getDefaultAppState } from "./appState";
-import { AppStateChange, ElementsChange } from "./change";
 
 import { Emitter } from "./emitter";
 
+import { ElementsDelta, AppStateDelta, Delta } from "./delta";
+
 import type { AppState, ObservedAppState } from "./types";
->>>>>>> 0cd5a259
 
 // hidden non-enumerable property for runtime checks
 const hiddenObservedAppStateProp = "__observedAppState";
@@ -63,12 +55,8 @@
 ): appState is ObservedAppState =>
   !!Reflect.get(appState, hiddenObservedAppStateProp);
 
-<<<<<<< HEAD
 // CFDO: consider adding a "remote" action, which should perform update but never be emitted (so that it we don't have to filter it when pushing it into sync api)
-export const StoreAction = {
-=======
 export const CaptureUpdateAction = {
->>>>>>> 0cd5a259
   /**
    * Immediately undoable.
    *
@@ -77,11 +65,7 @@
    *
    * These updates will _immediately_ make it to the local undo / redo stacks.
    */
-<<<<<<< HEAD
-  CAPTURE: "CAPTURE_DELTA",
-=======
   IMMEDIATELY: "IMMEDIATELY",
->>>>>>> 0cd5a259
   /**
    * Never undoable.
    *
@@ -90,23 +74,6 @@
    *
    * These updates will _never_ make it to the local undo / redo stacks.
    */
-<<<<<<< HEAD
-  UPDATE: "UPDATE_SNAPSHOT",
-  /**
-   * Eventually undoable.
-   *
-   * Use for updates which should not be captured as deltas immediately, such as
-   * exceptions which are part of some async multi-step proces.
-   *
-   * These updates will be captured with the next `StoreAction.CAPTURE`,
-   * triggered either by the next `updateScene` or internally by the editor.
-   *
-   * These updates will _eventually_ make it to the local undo / redo stacks.
-   */
-  // CFDO: none is not really "none" anymore, as it at very least emits an ephemeral increment
-  // we should likely rename these somehow and keep "none" only for real "no action" cases
-  NONE: "NONE",
-=======
   NEVER: "NEVER",
   /**
    * Eventually undoable.
@@ -120,7 +87,6 @@
    * These updates will _eventually_ make it to the local undo / redo stacks.
    */
   EVENTUALLY: "EVENTUALLY",
->>>>>>> 0cd5a259
 } as const;
 
 export type CaptureUpdateActionType = ValueOf<typeof CaptureUpdateAction>;
@@ -133,12 +99,8 @@
     [DurableStoreIncrement | EphemeralStoreIncrement]
   >();
 
-<<<<<<< HEAD
+  private scheduledActions: Set<CaptureUpdateActionType> = new Set();
   private _snapshot = StoreSnapshot.empty();
-=======
-  private scheduledActions: Set<CaptureUpdateActionType> = new Set();
-  private _snapshot = Snapshot.empty();
->>>>>>> 0cd5a259
 
   public get snapshot() {
     return this._snapshot;
@@ -148,9 +110,7 @@
     this._snapshot = snapshot;
   }
 
-  private scheduledActions: Set<StoreActionType> = new Set();
-
-  public scheduleAction(action: StoreActionType) {
+  public scheduleAction(action: CaptureUpdateActionType) {
     this.scheduledActions.add(action);
     this.satisfiesScheduledActionsInvariant();
   }
@@ -159,43 +119,28 @@
    * Use to schedule a delta calculation, which will consquentially be emitted as `DurableStoreIncrement` and pushed in the undo stack.
    */
   // TODO: Suspicious that this is called so many places. Seems error-prone.
-<<<<<<< HEAD
   public scheduleCapture() {
-    this.scheduleAction(StoreAction.CAPTURE);
+    this.scheduleAction(CaptureUpdateAction.IMMEDIATELY);
   }
 
   private get scheduledAction() {
     // Capture has a precedence over update, since it also performs snapshot update
-    if (this.scheduledActions.has(StoreAction.CAPTURE)) {
-      return StoreAction.CAPTURE;
+    if (this.scheduledActions.has(CaptureUpdateAction.IMMEDIATELY)) {
+      return CaptureUpdateAction.IMMEDIATELY;
     }
 
     // Update has a precedence over none, since it also emits an (ephemeral) increment
-    if (this.scheduledActions.has(StoreAction.UPDATE)) {
-      return StoreAction.UPDATE;
+    if (this.scheduledActions.has(CaptureUpdateAction.NEVER)) {
+      return CaptureUpdateAction.NEVER;
     }
 
     // CFDO: maybe it should be explicitly set so that we don't clone on every single component update
     // Emit ephemeral increment, don't update the snapshot
-    return StoreAction.NONE;
-  }
-=======
-  public shouldCaptureIncrement = () => {
-    this.scheduleAction(CaptureUpdateAction.IMMEDIATELY);
-  };
-
-  public shouldUpdateSnapshot = () => {
-    this.scheduleAction(CaptureUpdateAction.NEVER);
-  };
-
-  private scheduleAction = (action: CaptureUpdateActionType) => {
-    this.scheduledActions.add(action);
-    this.satisfiesScheduledActionsInvariant();
-  };
->>>>>>> 0cd5a259
-
-  /**
-   * Performs the incoming `StoreAction` and emits the corresponding `StoreIncrement`.
+    return CaptureUpdateAction.EVENTUALLY;
+  }
+
+  /**
+   * Performs the incoming `CaptureUpdateAction` and emits the corresponding `StoreIncrement`.
    * Emits `DurableStoreIncrement` when action is "capture", emits `EphemeralStoreIncrement` otherwise.
    *
    * @emits StoreIncrement
@@ -205,29 +150,21 @@
     appState: AppState | ObservedAppState | undefined,
   ): void {
     try {
-<<<<<<< HEAD
       const { scheduledAction } = this;
 
       switch (scheduledAction) {
-        case StoreAction.CAPTURE:
+        case CaptureUpdateAction.IMMEDIATELY:
           this.snapshot = this.captureDurableIncrement(elements, appState);
           break;
-        case StoreAction.UPDATE:
+        case CaptureUpdateAction.NEVER:
           this.snapshot = this.emitEphemeralIncrement(elements);
           break;
-        case StoreAction.NONE:
+        case CaptureUpdateAction.EVENTUALLY:
           // ÇFDO: consider perf. optimisation without creating a snapshot if it is not updated in the end, it shall not be needed (more complex though)
           this.emitEphemeralIncrement(elements);
           return;
         default:
           assertNever(scheduledAction, `Unknown store action`);
-=======
-      // Capture has precedence since it also performs update
-      if (this.scheduledActions.has(CaptureUpdateAction.IMMEDIATELY)) {
-        this.captureIncrement(elements, appState);
-      } else if (this.scheduledActions.has(CaptureUpdateAction.NEVER)) {
-        this.updateSnapshot(elements, appState);
->>>>>>> 0cd5a259
       }
     } finally {
       this.satisfiesScheduledActionsInvariant();
@@ -405,7 +342,7 @@
     if (
       !(
         this.scheduledActions.size >= 0 &&
-        this.scheduledActions.size <= Object.keys(StoreAction).length
+        this.scheduledActions.size <= Object.keys(CaptureUpdateAction).length
       )
     ) {
       const message = `There can be at most three store actions scheduled at the same time, but there are "${this.scheduledActions.size}".`;
