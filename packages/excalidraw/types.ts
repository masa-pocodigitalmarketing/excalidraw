--- conflicted
+++ resolved
@@ -51,22 +51,17 @@
 import type { FileSystemHandle } from "./data/filesystem";
 import type { ContextMenuItems } from "./components/ContextMenu";
 import type { SnapLine } from "./snapping";
-<<<<<<< HEAD
-import type { Merge, MaybePromise, ValueOf, MakeBrand } from "./utility-types";
 import type {
+  CaptureUpdateActionType,
   DurableStoreIncrement,
   EphemeralStoreIncrement,
-  StoreActionType,
 } from "./store";
-=======
-import type { CaptureUpdateActionType } from "./store";
 import type { ImportedDataState } from "./data/types";
 
 import type { Language } from "./i18n";
 import type { isOverScrollBars } from "./scene/scrollbars";
 import type React from "react";
 import type { JSX } from "react";
->>>>>>> 0cd5a259
 
 export type SocketId = string & { _brand: "SocketId" };
 
