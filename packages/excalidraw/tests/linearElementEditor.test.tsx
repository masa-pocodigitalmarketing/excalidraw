import { newArrowElement } from "@excalidraw/element/newElement";

import { pointCenter, pointFrom } from "@excalidraw/math";
import { act, queryByTestId, queryByText } from "@testing-library/react";
import React from "react";
import { vi } from "vitest";

import {
  ROUNDNESS,
  VERTICAL_ALIGN,
  KEYS,
  reseed,
  arrayToMap,
} from "@excalidraw/common";

import { LinearElementEditor } from "@excalidraw/element/linearElementEditor";
import {
  getBoundTextElementPosition,
  getBoundTextMaxWidth,
} from "@excalidraw/element/textElement";
import * as textElementUtils from "@excalidraw/element/textElement";
import { wrapText } from "@excalidraw/element/textWrapping";

import type { GlobalPoint, LocalPoint } from "@excalidraw/math";

import type {
  ExcalidrawElement,
  ExcalidrawLinearElement,
  ExcalidrawTextElementWithContainer,
  FontString,
} from "@excalidraw/element/types";

import { Excalidraw, mutateElement } from "../index";
import * as InteractiveCanvas from "../renderer/interactiveScene";
import * as StaticScene from "../renderer/staticScene";
import { API } from "../tests/helpers/api";

import { Keyboard, Pointer, UI } from "./helpers/ui";
import {
  screen,
  render,
  fireEvent,
  GlobalTestState,
  unmountComponent,
} from "./test-utils";

const renderInteractiveScene = vi.spyOn(
  InteractiveCanvas,
  "renderInteractiveScene",
);
const renderStaticScene = vi.spyOn(StaticScene, "renderStaticScene");

const { h } = window;
const font = "20px Cascadia, width: Segoe UI Emoji" as FontString;

describe("Test Linear Elements", () => {
  let container: HTMLElement;
  let interactiveCanvas: HTMLCanvasElement;

  beforeEach(async () => {
    unmountComponent();
    localStorage.clear();
    renderInteractiveScene.mockClear();
    renderStaticScene.mockClear();
    reseed(7);
    const comp = await render(<Excalidraw handleKeyboardGlobally={true} />);
    h.state.width = 1000;
    h.state.height = 1000;
    container = comp.container;
    interactiveCanvas = container.querySelector("canvas.interactive")!;
  });

  const p1 = pointFrom<GlobalPoint>(20, 20);
  const p2 = pointFrom<GlobalPoint>(60, 20);
  const midpoint = pointCenter<GlobalPoint>(p1, p2);
  const delta = 50;
  const mouse = new Pointer("mouse");

  const createTwoPointerLinearElement = (
    type: ExcalidrawLinearElement["type"],
    roundness: ExcalidrawElement["roundness"] = null,
    roughness: ExcalidrawLinearElement["roughness"] = 0,
  ) => {
    const line = API.createElement({
      x: p1[0],
      y: p1[1],
      width: p2[0] - p1[0],
      height: 0,
      type,
      roughness,
      points: [pointFrom(0, 0), pointFrom(p2[0] - p1[0], p2[1] - p1[1])],
      roundness,
    });
    API.setElements([line]);

    mouse.clickAt(p1[0], p1[1]);
    return line;
  };

  const createThreePointerLinearElement = (
    type: ExcalidrawLinearElement["type"],
    roundness: ExcalidrawElement["roundness"] = null,
    roughness: ExcalidrawLinearElement["roughness"] = 0,
  ) => {
    //dragging line from midpoint
    const p3 = [midpoint[0] + delta - p1[0], midpoint[1] + delta - p1[1]];
    const line = API.createElement({
      x: p1[0],
      y: p1[1],
      width: p3[0] - p1[0],
      height: 0,
      type,
      roughness,
      points: [
        pointFrom(0, 0),
        pointFrom(p3[0], p3[1]),
        pointFrom(p2[0] - p1[0], p2[1] - p1[1]),
      ],
      roundness,
    });
    mutateElement(line, { points: line.points });
    API.setElements([line]);
    mouse.clickAt(p1[0], p1[1]);
    return line;
  };

  const enterLineEditingMode = (
    line: ExcalidrawLinearElement,
    selectProgrammatically = false,
  ) => {
    if (selectProgrammatically) {
      API.setSelectedElements([line]);
    } else {
      mouse.clickAt(p1[0], p1[1]);
    }
    Keyboard.withModifierKeys({ ctrl: true }, () => {
      Keyboard.keyPress(KEYS.ENTER);
    });
    expect(h.state.editingLinearElement?.elementId).toEqual(line.id);
  };

  const drag = (startPoint: GlobalPoint, endPoint: GlobalPoint) => {
    fireEvent.pointerDown(interactiveCanvas, {
      clientX: startPoint[0],
      clientY: startPoint[1],
    });
    fireEvent.pointerMove(interactiveCanvas, {
      clientX: endPoint[0],
      clientY: endPoint[1],
    });
    fireEvent.pointerUp(interactiveCanvas, {
      clientX: endPoint[0],
      clientY: endPoint[1],
    });
  };

  const deletePoint = (point: GlobalPoint) => {
    fireEvent.pointerDown(interactiveCanvas, {
      clientX: point[0],
      clientY: point[1],
    });
    fireEvent.pointerUp(interactiveCanvas, {
      clientX: point[0],
      clientY: point[1],
    });
    Keyboard.keyPress(KEYS.DELETE);
  };

  it("should normalize the element points at creation", () => {
    const element = newArrowElement({
      type: "arrow",
      points: [pointFrom<LocalPoint>(0.5, 0), pointFrom<LocalPoint>(100, 100)],
      x: 0,
      y: 0,
    });
    expect(element.points).toEqual([
      pointFrom<LocalPoint>(0.5, 0),
      pointFrom<LocalPoint>(100, 100),
    ]);
    new LinearElementEditor(element);
    expect(element.points).toEqual([
      pointFrom<LocalPoint>(0, 0),
      pointFrom<LocalPoint>(99.5, 100),
    ]);
  });

  it("should not drag line and add midpoint until dragged beyond a threshold", () => {
    createTwoPointerLinearElement("line");
    const line = h.elements[0] as ExcalidrawLinearElement;
    const originalX = line.x;
    const originalY = line.y;
    expect(line.points.length).toEqual(2);

    mouse.clickAt(midpoint[0], midpoint[1]);
    drag(midpoint, pointFrom(midpoint[0] + 1, midpoint[1] + 1));

    expect(line.points.length).toEqual(2);

    expect(line.x).toBe(originalX);
    expect(line.y).toBe(originalY);
    expect(line.points.length).toEqual(2);

    drag(midpoint, pointFrom(midpoint[0] + delta, midpoint[1] + delta));
    expect(line.x).toBe(originalX);
    expect(line.y).toBe(originalY);
    expect(line.points.length).toEqual(3);
  });

  it("should allow dragging line from midpoint in 2 pointer lines outside editor", async () => {
    createTwoPointerLinearElement("line");
    const line = h.elements[0] as ExcalidrawLinearElement;

    expect(renderInteractiveScene.mock.calls.length).toMatchInlineSnapshot(`5`);
    expect(renderStaticScene.mock.calls.length).toMatchInlineSnapshot(`5`);
    expect((h.elements[0] as ExcalidrawLinearElement).points.length).toEqual(2);

    // drag line from midpoint
    drag(midpoint, pointFrom(midpoint[0] + delta, midpoint[1] + delta));
    expect(renderInteractiveScene.mock.calls.length).toMatchInlineSnapshot(`9`);
    expect(renderStaticScene.mock.calls.length).toMatchInlineSnapshot(`7`);
    expect(line.points.length).toEqual(3);
    expect(line.points).toMatchInlineSnapshot(`
      [
        [
          0,
          0,
        ],
        [
          70,
          50,
        ],
        [
          40,
          0,
        ],
      ]
    `);
  });

  it("should allow entering and exiting line editor via context menu", () => {
    createTwoPointerLinearElement("line");
    fireEvent.contextMenu(GlobalTestState.interactiveCanvas, {
      button: 2,
      clientX: midpoint[0],
      clientY: midpoint[1],
    });
    // Enter line editor
    const contextMenu = document.querySelector(".context-menu");
    fireEvent.contextMenu(GlobalTestState.interactiveCanvas, {
      button: 2,
      clientX: midpoint[0],
      clientY: midpoint[1],
    });
    fireEvent.click(queryByText(contextMenu as HTMLElement, "Edit line")!);

    expect(h.state.editingLinearElement?.elementId).toEqual(h.elements[0].id);
  });

  it("should enter line editor when using double clicked with ctrl key", () => {
    createTwoPointerLinearElement("line");
    expect(h.state.editingLinearElement?.elementId).toBeUndefined();

    Keyboard.withModifierKeys({ ctrl: true }, () => {
      mouse.doubleClick();
    });
    expect(h.state.editingLinearElement?.elementId).toEqual(h.elements[0].id);
  });

  describe("Inside editor", () => {
    it("should not drag line and add midpoint when dragged irrespective of threshold", () => {
      createTwoPointerLinearElement("line");
      const line = h.elements[0] as ExcalidrawLinearElement;
      const originalX = line.x;
      const originalY = line.y;
      enterLineEditingMode(line);

      expect(line.points.length).toEqual(2);

      mouse.clickAt(midpoint[0], midpoint[1]);
      expect(line.points.length).toEqual(2);

      drag(midpoint, pointFrom(midpoint[0] + 1, midpoint[1] + 1));
      expect(line.x).toBe(originalX);
      expect(line.y).toBe(originalY);
      expect(line.points.length).toEqual(3);
    });

    it("should allow dragging line from midpoint in 2 pointer lines", async () => {
      createTwoPointerLinearElement("line");

      const line = h.elements[0] as ExcalidrawLinearElement;
      enterLineEditingMode(line);

      // drag line from midpoint
      drag(midpoint, pointFrom(midpoint[0] + delta, midpoint[1] + delta));
      expect(renderInteractiveScene.mock.calls.length).toMatchInlineSnapshot(
        `12`,
      );
      expect(renderStaticScene.mock.calls.length).toMatchInlineSnapshot(`6`);

      expect(line.points.length).toEqual(3);
      expect(line.points).toMatchInlineSnapshot(`
        [
          [
            0,
            0,
          ],
          [
            70,
            50,
          ],
          [
            40,
            0,
          ],
        ]
      `);
    });

    it("should update the midpoints when element roundness changed", async () => {
      createThreePointerLinearElement("line");

      const line = h.elements[0] as ExcalidrawLinearElement;
      expect(line.points.length).toEqual(3);

      enterLineEditingMode(line);

      const midPointsWithSharpEdge = LinearElementEditor.getEditorMidPoints(
        line,
        h.app.scene.getNonDeletedElementsMap(),
        h.state,
      );

      // update roundness
      fireEvent.click(screen.getByTitle("Round"));

      expect(renderInteractiveScene.mock.calls.length).toMatchInlineSnapshot(
        `9`,
      );
      expect(renderStaticScene.mock.calls.length).toMatchInlineSnapshot(`6`);

      const midPointsWithRoundEdge = LinearElementEditor.getEditorMidPoints(
        h.elements[0] as ExcalidrawLinearElement,
        h.app.scene.getNonDeletedElementsMap(),
        h.state,
      );
      expect(midPointsWithRoundEdge[0]).not.toEqual(midPointsWithSharpEdge[0]);
      expect(midPointsWithRoundEdge[1]).not.toEqual(midPointsWithSharpEdge[1]);

      expect(midPointsWithRoundEdge).toMatchInlineSnapshot(`
        [
          [
            "55.96978",
            "47.44233",
          ],
          [
            "76.08587",
            "43.29417",
          ],
        ]
      `);
    });

    it("should update all the midpoints when element position changed", async () => {
      const elementsMap = arrayToMap(h.elements);

      createThreePointerLinearElement("line", {
        type: ROUNDNESS.PROPORTIONAL_RADIUS,
      });

      const line = h.elements[0] as ExcalidrawLinearElement;
      expect(line.points.length).toEqual(3);
      enterLineEditingMode(line);

      const points = LinearElementEditor.getPointsGlobalCoordinates(
        line,
        elementsMap,
      );
      expect([line.x, line.y]).toEqual(points[0]);

      const midPoints = LinearElementEditor.getEditorMidPoints(
        line,
        h.app.scene.getNonDeletedElementsMap(),
        h.state,
      );

      const startPoint = pointCenter(points[0], midPoints[0]!);
      const deltaX = 50;
      const deltaY = 20;
      const endPoint = pointFrom<GlobalPoint>(
        startPoint[0] + deltaX,
        startPoint[1] + deltaY,
      );

      // Move the element
      drag(startPoint, endPoint);

      expect(renderInteractiveScene.mock.calls.length).toMatchInlineSnapshot(
        `12`,
      );
      expect(renderStaticScene.mock.calls.length).toMatchInlineSnapshot(`7`);

      expect([line.x, line.y]).toEqual([
        points[0][0] + deltaX,
        points[0][1] + deltaY,
      ]);

      const newMidPoints = LinearElementEditor.getEditorMidPoints(
        line,
        h.app.scene.getNonDeletedElementsMap(),
        h.state,
      );
      expect(midPoints[0]).not.toEqual(newMidPoints[0]);
      expect(midPoints[1]).not.toEqual(newMidPoints[1]);
      expect(newMidPoints).toMatchInlineSnapshot(`
        [
          [
            "105.96978",
            "67.44233",
          ],
          [
            "126.08587",
            "63.29417",
          ],
        ]
      `);
    });

    describe("When edges are round", () => {
      // This is the expected midpoint for line with round edge
      // hence hardcoding it so if later some bug is introduced
      // this will fail and we can fix it
      const firstSegmentMidpoint = pointFrom<GlobalPoint>(55, 45);
      const lastSegmentMidpoint = pointFrom<GlobalPoint>(75, 40);

      let line: ExcalidrawLinearElement;

      beforeEach(() => {
        line = createThreePointerLinearElement("line");

        expect(line.points.length).toEqual(3);

        enterLineEditingMode(line);
      });

      it("should allow dragging lines from midpoints in between segments", async () => {
        // drag line via first segment midpoint
        drag(
          firstSegmentMidpoint,
          pointFrom(
            firstSegmentMidpoint[0] + delta,
            firstSegmentMidpoint[1] + delta,
          ),
        );
        expect(line.points.length).toEqual(4);

        // drag line from last segment midpoint
        drag(
          lastSegmentMidpoint,
          pointFrom(
            lastSegmentMidpoint[0] + delta,
            lastSegmentMidpoint[1] + delta,
          ),
        );

        expect(renderInteractiveScene.mock.calls.length).toMatchInlineSnapshot(
          `16`,
        );
        expect(renderStaticScene.mock.calls.length).toMatchInlineSnapshot(`7`);

        expect(line.points.length).toEqual(5);

        expect((h.elements[0] as ExcalidrawLinearElement).points)
          .toMatchInlineSnapshot(`
            [
              [
                0,
                0,
              ],
              [
                85,
                75,
              ],
              [
                70,
                50,
              ],
              [
                105,
                70,
              ],
              [
                40,
                0,
              ],
            ]
          `);
      });

      it("should update only the first segment midpoint when its point is dragged", async () => {
        const elementsMap = arrayToMap(h.elements);
        const points = LinearElementEditor.getPointsGlobalCoordinates(
          line,
          elementsMap,
        );
        const midPoints = LinearElementEditor.getEditorMidPoints(
          line,
          h.app.scene.getNonDeletedElementsMap(),
          h.state,
        );

        const hitCoords = pointFrom<GlobalPoint>(points[0][0], points[0][1]);

        // Drag from first point
        drag(hitCoords, pointFrom(hitCoords[0] - delta, hitCoords[1] - delta));

        expect(renderInteractiveScene.mock.calls.length).toMatchInlineSnapshot(
          `12`,
        );
        expect(renderStaticScene.mock.calls.length).toMatchInlineSnapshot(`6`);

        const newPoints = LinearElementEditor.getPointsGlobalCoordinates(
          line,
          elementsMap,
        );
        expect([newPoints[0][0], newPoints[0][1]]).toEqual([
          points[0][0] - delta,
          points[0][1] - delta,
        ]);

        const newMidPoints = LinearElementEditor.getEditorMidPoints(
          line,
          h.app.scene.getNonDeletedElementsMap(),
          h.state,
        );

        expect(midPoints[0]).not.toEqual(newMidPoints[0]);
        expect(midPoints[1]).toEqual(newMidPoints[1]);
      });

      it("should hide midpoints in the segment when points moved close", async () => {
        const elementsMap = arrayToMap(h.elements);
        const points = LinearElementEditor.getPointsGlobalCoordinates(
          line,
          elementsMap,
        );
        const midPoints = LinearElementEditor.getEditorMidPoints(
          line,
          h.app.scene.getNonDeletedElementsMap(),
          h.state,
        );

        const hitCoords = pointFrom<GlobalPoint>(points[0][0], points[0][1]);

        // Drag from first point
        drag(hitCoords, pointFrom(hitCoords[0] + delta, hitCoords[1] + delta));

        expect(renderInteractiveScene.mock.calls.length).toMatchInlineSnapshot(
          `12`,
        );
        expect(renderStaticScene.mock.calls.length).toMatchInlineSnapshot(`6`);

        const newPoints = LinearElementEditor.getPointsGlobalCoordinates(
          line,
          elementsMap,
        );
        expect([newPoints[0][0], newPoints[0][1]]).toEqual([
          points[0][0] + delta,
          points[0][1] + delta,
        ]);

        const newMidPoints = LinearElementEditor.getEditorMidPoints(
          line,
          h.app.scene.getNonDeletedElementsMap(),
          h.state,
        );
        // This midpoint is hidden since the points are too close
        expect(newMidPoints[0]).toBeNull();
        expect(midPoints[1]).toEqual(newMidPoints[1]);
      });

      it("should remove the midpoint when one of the points in the segment is deleted", async () => {
        const line = h.elements[0] as ExcalidrawLinearElement;
        enterLineEditingMode(line);
        const points = LinearElementEditor.getPointsGlobalCoordinates(
          line,
          arrayToMap(h.elements),
        );

        // dragging line from last segment midpoint
        drag(
          lastSegmentMidpoint,
          pointFrom(lastSegmentMidpoint[0] + 50, lastSegmentMidpoint[1] + 50),
        );
        expect(line.points.length).toEqual(4);

        const midPoints = LinearElementEditor.getEditorMidPoints(
          line,
          h.app.scene.getNonDeletedElementsMap(),
          h.state,
        );

        // delete 3rd point
        deletePoint(points[2]);
        expect(line.points.length).toEqual(3);
        expect(renderInteractiveScene.mock.calls.length).toMatchInlineSnapshot(
          `18`,
        );
        expect(renderStaticScene.mock.calls.length).toMatchInlineSnapshot(`7`);

        const newMidPoints = LinearElementEditor.getEditorMidPoints(
          line,
          h.app.scene.getNonDeletedElementsMap(),
          h.state,
        );
        expect(newMidPoints.length).toEqual(2);
        expect(midPoints[0]).toEqual(newMidPoints[0]);
        expect(midPoints[1]).toEqual(newMidPoints[1]);
      });
    });

    describe("When edges are round", () => {
      // This is the expected midpoint for line with round edge
      // hence hardcoding it so if later some bug is introduced
      // this will fail and we can fix it
      const firstSegmentMidpoint = pointFrom<GlobalPoint>(
        55.9697848965255,
        47.442326230998205,
      );
      const lastSegmentMidpoint = pointFrom<GlobalPoint>(
        76.08587175006699,
        43.294165939653226,
      );
      let line: ExcalidrawLinearElement;

      beforeEach(() => {
        line = createThreePointerLinearElement("line", {
          type: ROUNDNESS.PROPORTIONAL_RADIUS,
        });
        expect(line.points.length).toEqual(3);

        enterLineEditingMode(line);
      });

      it("should allow dragging lines from midpoints in between segments", async () => {
        // drag line from first segment midpoint
        drag(
          firstSegmentMidpoint,
          pointFrom(
            firstSegmentMidpoint[0] + delta,
            firstSegmentMidpoint[1] + delta,
          ),
        );
        expect(line.points.length).toEqual(4);

        // drag line from last segment midpoint
        drag(
          lastSegmentMidpoint,
          pointFrom(
            lastSegmentMidpoint[0] + delta,
            lastSegmentMidpoint[1] + delta,
          ),
        );
        expect(renderInteractiveScene.mock.calls.length).toMatchInlineSnapshot(
          `16`,
        );
        expect(renderStaticScene.mock.calls.length).toMatchInlineSnapshot(`7`);
        expect(line.points.length).toEqual(5);

        expect((h.elements[0] as ExcalidrawLinearElement).points)
          .toMatchInlineSnapshot(`
            [
              [
                0,
                0,
              ],
              [
                "85.96978",
                "77.44233",
              ],
              [
                70,
                50,
              ],
              [
                "106.08587",
                "73.29417",
              ],
              [
                40,
                0,
              ],
            ]
          `);
      });

      it("should update all the midpoints when its point is dragged", async () => {
        const elementsMap = arrayToMap(h.elements);
        const points = LinearElementEditor.getPointsGlobalCoordinates(
          line,
          elementsMap,
        );
        const midPoints = LinearElementEditor.getEditorMidPoints(
          line,
          h.app.scene.getNonDeletedElementsMap(),
          h.state,
        );

        const hitCoords = pointFrom<GlobalPoint>(points[0][0], points[0][1]);

        // Drag from first point
        drag(hitCoords, pointFrom(hitCoords[0] - delta, hitCoords[1] - delta));

        const newPoints = LinearElementEditor.getPointsGlobalCoordinates(
          line,
          elementsMap,
        );
        expect([newPoints[0][0], newPoints[0][1]]).toEqual([
          points[0][0] - delta,
          points[0][1] - delta,
        ]);

        const newMidPoints = LinearElementEditor.getEditorMidPoints(
          line,
          h.app.scene.getNonDeletedElementsMap(),
          h.state,
        );

        expect(midPoints[0]).not.toEqual(newMidPoints[0]);
        expect(midPoints[1]).not.toEqual(newMidPoints[1]);
        expect(newMidPoints).toMatchInlineSnapshot(`
          [
            [
              "31.88408",
              "23.13276",
            ],
            [
              "77.74793",
              "44.57841",
            ],
          ]
        `);
      });

      it("should hide midpoints in the segment when points moved close", async () => {
        const elementsMap = arrayToMap(h.elements);
        const points = LinearElementEditor.getPointsGlobalCoordinates(
          line,
          elementsMap,
        );
        const midPoints = LinearElementEditor.getEditorMidPoints(
          line,
          h.app.scene.getNonDeletedElementsMap(),
          h.state,
        );

        const hitCoords = pointFrom<GlobalPoint>(points[0][0], points[0][1]);

        // Drag from first point
        drag(hitCoords, pointFrom(hitCoords[0] + delta, hitCoords[1] + delta));

        expect(renderInteractiveScene.mock.calls.length).toMatchInlineSnapshot(
          `12`,
        );
        expect(renderStaticScene.mock.calls.length).toMatchInlineSnapshot(`6`);

        const newPoints = LinearElementEditor.getPointsGlobalCoordinates(
          line,
          elementsMap,
        );
        expect([newPoints[0][0], newPoints[0][1]]).toEqual([
          points[0][0] + delta,
          points[0][1] + delta,
        ]);

        const newMidPoints = LinearElementEditor.getEditorMidPoints(
          line,
          h.app.scene.getNonDeletedElementsMap(),
          h.state,
        );
        // This mid point is hidden due to point being too close
        expect(newMidPoints[0]).toBeNull();
        expect(newMidPoints[1]).not.toEqual(midPoints[1]);
      });

      it("should update all the midpoints when a point is deleted", async () => {
        const elementsMap = arrayToMap(h.elements);

        drag(
          lastSegmentMidpoint,
          pointFrom(
            lastSegmentMidpoint[0] + delta,
            lastSegmentMidpoint[1] + delta,
          ),
        );
        expect(line.points.length).toEqual(4);

        const midPoints = LinearElementEditor.getEditorMidPoints(
          line,
          h.app.scene.getNonDeletedElementsMap(),
          h.state,
        );
        const points = LinearElementEditor.getPointsGlobalCoordinates(
          line,
          elementsMap,
        );

        // delete 3rd point
        deletePoint(points[2]);
        expect(line.points.length).toEqual(3);

        const newMidPoints = LinearElementEditor.getEditorMidPoints(
          line,
          h.app.scene.getNonDeletedElementsMap(),
          h.state,
        );
        expect(newMidPoints.length).toEqual(2);
        expect(midPoints[0]).not.toEqual(newMidPoints[0]);
        expect(midPoints[1]).not.toEqual(newMidPoints[1]);
        expect(newMidPoints).toMatchInlineSnapshot(`
          [
            [
              "55.96978",
              "47.44233",
            ],
            [
              "76.08587",
              "43.29417",
            ],
          ]
        `);
      });
    });

    it("in-editor dragging a line point covered by another element", () => {
      createTwoPointerLinearElement("line");
      const line = h.elements[0] as ExcalidrawLinearElement;
      API.setElements([
        line,
        API.createElement({
          type: "rectangle",
          x: line.x - 50,
          y: line.y - 50,
          width: 100,
          height: 100,
          backgroundColor: "red",
          fillStyle: "solid",
        }),
      ]);
      const dragEndPositionOffset = [100, 100] as const;
      API.setSelectedElements([line]);
      enterLineEditingMode(line, true);
      drag(
        pointFrom(line.points[0][0] + line.x, line.points[0][1] + line.y),
        pointFrom(
          dragEndPositionOffset[0] + line.x,
          dragEndPositionOffset[1] + line.y,
        ),
      );
      expect(line.points).toMatchInlineSnapshot(`
        [
          [
            0,
            0,
          ],
          [
            -60,
            -100,
          ],
        ]
      `);
    });
  });

  describe("Test bound text element", () => {
    const DEFAULT_TEXT = "Online whiteboard collaboration made easy";

    const createBoundTextElement = (
      text: string,
      container: ExcalidrawLinearElement,
    ) => {
      const textElement = API.createElement({
        type: "text",
        x: 0,
        y: 0,
        text: wrapText(text, font, getBoundTextMaxWidth(container, null)),
        containerId: container.id,
        width: 30,
        height: 20,
      }) as ExcalidrawTextElementWithContainer;

      container = {
        ...container,
        boundElements: (container.boundElements || []).concat({
          type: "text",
          id: textElement.id,
        }),
      };

      const elements: ExcalidrawElement[] = [];
      h.elements.forEach((element) => {
        if (element.id === container.id) {
          elements.push(container);
        } else {
          elements.push(element);
        }
      });
      const updatedTextElement = { ...textElement, originalText: text };
      API.setElements([...elements, updatedTextElement]);
      return { textElement: updatedTextElement, container };
    };

    describe("Test getBoundTextElementPosition", () => {
      it("should return correct position for 2 pointer arrow", () => {
        createTwoPointerLinearElement("arrow");
        const arrow = h.elements[0] as ExcalidrawLinearElement;
        const { textElement, container } = createBoundTextElement(
          DEFAULT_TEXT,
          arrow,
        );
        const position = LinearElementEditor.getBoundTextElementPosition(
          container,
          textElement,
          arrayToMap(h.elements),
        );
        expect(position).toMatchInlineSnapshot(`
          {
            "x": 25,
            "y": 10,
          }
        `);
      });

      it("should return correct position for arrow with odd points", () => {
        createThreePointerLinearElement("arrow", {
          type: ROUNDNESS.PROPORTIONAL_RADIUS,
        });
        const arrow = h.elements[0] as ExcalidrawLinearElement;
        const { textElement, container } = createBoundTextElement(
          DEFAULT_TEXT,
          arrow,
        );

        const position = LinearElementEditor.getBoundTextElementPosition(
          container,
          textElement,
          arrayToMap(h.elements),
        );
        expect(position).toMatchInlineSnapshot(`
          {
            "x": 75,
            "y": 60,
          }
        `);
      });

      it("should return correct position for arrow with even points", () => {
        createThreePointerLinearElement("arrow", {
          type: ROUNDNESS.PROPORTIONAL_RADIUS,
        });
        const arrow = h.elements[0] as ExcalidrawLinearElement;
        const { textElement, container } = createBoundTextElement(
          DEFAULT_TEXT,
          arrow,
        );
        enterLineEditingMode(container);
        // This is the expected midpoint for line with round edge
        // hence hardcoding it so if later some bug is introduced
        // this will fail and we can fix it
        const firstSegmentMidpoint = pointFrom<GlobalPoint>(
          55.9697848965255,
          47.442326230998205,
        );
        // drag line from first segment midpoint
        drag(
          firstSegmentMidpoint,
          pointFrom(
            firstSegmentMidpoint[0] + delta,
            firstSegmentMidpoint[1] + delta,
          ),
        );

        const position = LinearElementEditor.getBoundTextElementPosition(
          container,
          textElement,
          arrayToMap(h.elements),
        );
        expect(position).toMatchInlineSnapshot(`
          {
            "x": "85.82202",
            "y": "75.63461",
          }
        `);
      });
    });

    it("should match styles for text editor", () => {
      createTwoPointerLinearElement("arrow");
      Keyboard.keyPress(KEYS.ENTER);
      const editor = document.querySelector(
        ".excalidraw-textEditorContainer > textarea",
      ) as HTMLTextAreaElement;
      expect(editor).toMatchSnapshot();
    });

    it("should bind text to arrow when double clicked", async () => {
      createTwoPointerLinearElement("arrow");
      const arrow = h.elements[0] as ExcalidrawLinearElement;

      expect(h.elements.length).toBe(1);
      expect(h.elements[0].id).toBe(arrow.id);
      mouse.doubleClickAt(arrow.x, arrow.y);
      expect(h.elements.length).toBe(2);

      const text = h.elements[1] as ExcalidrawTextElementWithContainer;
      expect(text.type).toBe("text");
      expect(text.containerId).toBe(arrow.id);
      mouse.down();
      const editor = document.querySelector(
        ".excalidraw-textEditorContainer > textarea",
      ) as HTMLTextAreaElement;

      fireEvent.change(editor, {
        target: { value: DEFAULT_TEXT },
      });

      Keyboard.exitTextEditor(editor);
      expect(arrow.boundElements).toStrictEqual([
        { id: text.id, type: "text" },
      ]);
<<<<<<< HEAD
      expect((h.elements[1] as ExcalidrawTextElementWithContainer).text)
        .toMatchInlineSnapshot(`
          "Online whiteboard
          collaboration made
          easy"
        `);
=======
      expect(
        (h.elements[1] as ExcalidrawTextElementWithContainer).text,
      ).toMatchSnapshot();
>>>>>>> 01304aac
    });

    it("should bind text to arrow when clicked on arrow and enter pressed", async () => {
      const arrow = createTwoPointerLinearElement("arrow");

      expect(h.elements.length).toBe(1);
      expect(h.elements[0].id).toBe(arrow.id);

      Keyboard.keyPress(KEYS.ENTER);

      expect(h.elements.length).toBe(2);

      const textElement = h.elements[1] as ExcalidrawTextElementWithContainer;
      expect(textElement.type).toBe("text");
      expect(textElement.containerId).toBe(arrow.id);
      const editor = document.querySelector(
        ".excalidraw-textEditorContainer > textarea",
      ) as HTMLTextAreaElement;

      fireEvent.change(editor, {
        target: { value: DEFAULT_TEXT },
      });
      Keyboard.exitTextEditor(editor);
      expect(arrow.boundElements).toStrictEqual([
        { id: textElement.id, type: "text" },
      ]);
<<<<<<< HEAD
      expect((h.elements[1] as ExcalidrawTextElementWithContainer).text)
        .toMatchInlineSnapshot(`
          "Online whiteboard
          collaboration made
          easy"
        `);
=======
      expect(
        (h.elements[1] as ExcalidrawTextElementWithContainer).text,
      ).toMatchSnapshot();
>>>>>>> 01304aac
    });

    it("should not bind text to line when double clicked", async () => {
      const line = createTwoPointerLinearElement("line");

      expect(h.elements.length).toBe(1);
      mouse.doubleClickAt(line.x, line.y);

      expect(h.elements.length).toBe(2);

      const text = h.elements[1] as ExcalidrawTextElementWithContainer;
      expect(text.type).toBe("text");
      expect(text.containerId).toBeNull();
      expect(line.boundElements).toBeNull();
    });

    // TODO fix #7029 and rewrite this test
    it.todo(
      "should not rotate the bound text and update position of bound text and bounding box correctly when arrow rotated",
    );

    it("should resize and position the bound text and bounding box correctly when 3 pointer arrow element resized", () => {
      createThreePointerLinearElement("arrow", {
        type: ROUNDNESS.PROPORTIONAL_RADIUS,
      });

      const arrow = h.elements[0] as ExcalidrawLinearElement;

      const { textElement, container } = createBoundTextElement(
        DEFAULT_TEXT,
        arrow,
      );
      expect(container.width).toBe(70);
      expect(container.height).toBe(50);
<<<<<<< HEAD
      expect(getBoundTextElementPosition(container, textElement))
        .toMatchInlineSnapshot(`
          {
            "x": 75,
            "y": 60,
          }
        `);
      expect(textElement.text).toMatchInlineSnapshot(`
        "Online whiteboard
        collaboration made
        easy"
=======
      expect(
        getBoundTextElementPosition(
          container,
          textElement,
          arrayToMap(h.elements),
        ),
      ).toMatchInlineSnapshot(`
        {
          "x": 75,
          "y": 60,
        }
>>>>>>> 01304aac
      `);
      expect(textElement.text).toMatchSnapshot();
      expect(
        LinearElementEditor.getElementAbsoluteCoords(
          container,
          h.app.scene.getNonDeletedElementsMap(),
          true,
        ),
      ).toMatchInlineSnapshot(`
        [
          20,
          20,
          105,
          80,
          "55.45894",
          45,
        ]
      `);

      UI.resize(container, "ne", [300, 200]);

      expect({ width: container.width, height: container.height })
        .toMatchInlineSnapshot(`
          {
            "height": 130,
            "width": "366.11716",
          }
        `);

<<<<<<< HEAD
      expect(getBoundTextElementPosition(container, textElement))
        .toMatchInlineSnapshot(`
          {
            "x": 271.11716195150507,
            "y": 45,
          }
        `);
      expect((h.elements[1] as ExcalidrawTextElementWithContainer).text)
        .toMatchInlineSnapshot(`
          "Online whiteboard
          collaboration made easy"
        `);
=======
      expect(
        getBoundTextElementPosition(
          container,
          textElement,
          arrayToMap(h.elements),
        ),
      ).toMatchInlineSnapshot(`
        {
          "x": "271.11716",
          "y": 45,
        }
      `);
      expect(
        (h.elements[1] as ExcalidrawTextElementWithContainer).text,
      ).toMatchSnapshot();
>>>>>>> 01304aac
      expect(
        LinearElementEditor.getElementAbsoluteCoords(
          container,
          h.app.scene.getNonDeletedElementsMap(),
          true,
        ),
      ).toMatchInlineSnapshot(`
        [
          20,
          35,
          "501.11716",
          95,
          "205.45894",
          "52.50000",
        ]
      `);
    });

    it("should resize and position the bound text correctly when 2 pointer linear element resized", () => {
      createTwoPointerLinearElement("arrow");

      const arrow = h.elements[0] as ExcalidrawLinearElement;
      const { textElement, container } = createBoundTextElement(
        DEFAULT_TEXT,
        arrow,
      );
      expect(container.width).toBe(40);
      const elementsMap = arrayToMap(h.elements);
      expect(getBoundTextElementPosition(container, textElement, elementsMap))
        .toMatchInlineSnapshot(`
          {
            "x": 25,
            "y": 10,
          }
        `);
<<<<<<< HEAD
      expect(textElement.text).toMatchInlineSnapshot(`
        "Online whiteboard
        collaboration made
        easy"
      `);
      const points = LinearElementEditor.getPointsGlobalCoordinates(container);
=======
      expect(textElement.text).toMatchSnapshot();
      const points = LinearElementEditor.getPointsGlobalCoordinates(
        container,
        elementsMap,
      );
>>>>>>> 01304aac

      // Drag from last point
      drag(points[1], pointFrom(points[1][0] + 300, points[1][1]));

      expect({ width: container.width, height: container.height })
        .toMatchInlineSnapshot(`
          {
            "height": 130,
            "width": 340,
          }
        `);

      expect(getBoundTextElementPosition(container, textElement, elementsMap))
        .toMatchInlineSnapshot(`
          {
            "x": 75,
            "y": -5,
          }
        `);
<<<<<<< HEAD
      expect(textElement.text).toMatchInlineSnapshot(`
        "Online whiteboard
        collaboration made easy"
      `);
=======
      expect(textElement.text).toMatchSnapshot();
>>>>>>> 01304aac
    });

    it("should not render vertical align tool when element selected", () => {
      createTwoPointerLinearElement("arrow");
      const arrow = h.elements[0] as ExcalidrawLinearElement;

      createBoundTextElement(DEFAULT_TEXT, arrow);
      API.setSelectedElements([arrow]);

      expect(queryByTestId(container, "align-top")).toBeNull();
      expect(queryByTestId(container, "align-middle")).toBeNull();
      expect(queryByTestId(container, "align-bottom")).toBeNull();
    });

    it("should wrap the bound text when arrow bound container moves", async () => {
      const rect = UI.createElement("rectangle", {
        x: 400,
        width: 200,
        height: 500,
      });
      const arrow = UI.createElement("arrow", {
        x: -10,
        y: 250,
        width: 400,
        height: 1,
      });

      mouse.select(arrow);
      Keyboard.keyPress(KEYS.ENTER);
      const editor = document.querySelector(
        ".excalidraw-textEditorContainer > textarea",
      ) as HTMLTextAreaElement;
      fireEvent.change(editor, { target: { value: DEFAULT_TEXT } });
      Keyboard.exitTextEditor(editor);

      const textElement = h.elements[2] as ExcalidrawTextElementWithContainer;

      expect(arrow.endBinding?.elementId).toBe(rect.id);
      expect(arrow.width).toBe(400);
      expect(rect.x).toBe(400);
      expect(rect.y).toBe(0);
      expect(
        wrapText(
          textElement.originalText,
          font,
          getBoundTextMaxWidth(arrow, null),
        ),
<<<<<<< HEAD
      ).toMatchInlineSnapshot(`
        "Online whiteboard
        collaboration made easy"
      `);
=======
      ).toMatchSnapshot();
>>>>>>> 01304aac
      const handleBindTextResizeSpy = vi.spyOn(
        textElementUtils,
        "handleBindTextResize",
      );

      mouse.select(rect);
      mouse.downAt(rect.x, rect.y);
      mouse.moveTo(200, 0);
      mouse.upAt(200, 0);
      expect(arrow.width).toBeCloseTo(204, 0);
      expect(rect.x).toBe(200);
      expect(rect.y).toBe(0);
      expect(handleBindTextResizeSpy).toHaveBeenCalledWith(
        h.elements[0],
        arrayToMap(h.elements),
        "nw",
        false,
      );
      expect(
        wrapText(
          textElement.originalText,
          font,
          getBoundTextMaxWidth(arrow, null),
        ),
<<<<<<< HEAD
      ).toMatchInlineSnapshot(`
        "Online whiteboard
        collaboration made
        easy"
      `);
=======
      ).toMatchSnapshot();
>>>>>>> 01304aac
    });

    it("should not render horizontal align tool when element selected", () => {
      createTwoPointerLinearElement("arrow");
      const arrow = h.elements[0] as ExcalidrawLinearElement;

      createBoundTextElement(DEFAULT_TEXT, arrow);
      API.setSelectedElements([arrow]);

      expect(queryByTestId(container, "align-left")).toBeNull();
      expect(queryByTestId(container, "align-horizontal-center")).toBeNull();
      expect(queryByTestId(container, "align-right")).toBeNull();
    });

    it("should update label coords when a label binded via context menu is unbinded", async () => {
      createTwoPointerLinearElement("arrow");
      const text = API.createElement({
        type: "text",
        text: "Hello Excalidraw",
      });
      expect(text.x).toBe(0);
      expect(text.y).toBe(0);

      API.setElements([h.elements[0], text]);

      const container = h.elements[0];
      API.setSelectedElements([container, text]);
      fireEvent.contextMenu(GlobalTestState.interactiveCanvas, {
        button: 2,
        clientX: 20,
        clientY: 30,
      });
      let contextMenu = document.querySelector(".context-menu");

      fireEvent.click(
        queryByText(contextMenu as HTMLElement, "Bind text to the container")!,
      );
      expect(container.boundElements).toStrictEqual([
        { id: h.elements[1].id, type: "text" },
      ]);
      expect(text.containerId).toBe(container.id);
      expect(text.verticalAlign).toBe(VERTICAL_ALIGN.MIDDLE);

      mouse.reset();
      mouse.clickAt(
        container.x + container.width / 2,
        container.y + container.height / 2,
      );
      mouse.down();
      mouse.up();
      API.setSelectedElements([h.elements[0], h.elements[1]]);

      fireEvent.contextMenu(GlobalTestState.interactiveCanvas, {
        button: 2,
        clientX: 20,
        clientY: 30,
      });
      contextMenu = document.querySelector(".context-menu");
      fireEvent.click(queryByText(contextMenu as HTMLElement, "Unbind text")!);
      expect(container.boundElements).toEqual([]);
      expect(text).toEqual(
        expect.objectContaining({
          containerId: null,
          width: 160,
          height: 25,
          x: -40,
          y: 7.5,
        }),
      );
    });

    it("should not update label position when arrow dragged", () => {
      createTwoPointerLinearElement("arrow");
      let arrow = h.elements[0] as ExcalidrawLinearElement;
      createBoundTextElement(DEFAULT_TEXT, arrow);
      let label = h.elements[1] as ExcalidrawTextElementWithContainer;
      expect(arrow.x).toBe(20);
      expect(arrow.y).toBe(20);
      expect(label.x).toBe(0);
      expect(label.y).toBe(0);
      mouse.reset();
      mouse.select(arrow);
      mouse.select(label);
      mouse.downAt(arrow.x, arrow.y);
      mouse.moveTo(arrow.x + 20, arrow.y + 30);
      mouse.up(arrow.x + 20, arrow.y + 30);

      arrow = h.elements[0] as ExcalidrawLinearElement;
      label = h.elements[1] as ExcalidrawTextElementWithContainer;
      expect(arrow.x).toBe(80);
      expect(arrow.y).toBe(100);
      expect(label.x).toBe(0);
      expect(label.y).toBe(0);
    });
  });

  describe("Test moving linear element points", () => {
    it("should move the endpoint in the negative direction correctly when the start point is also moved in the positive direction", async () => {
      const line = createThreePointerLinearElement("arrow");
      const [origStartX, origStartY] = [line.x, line.y];

      act(() => {
        LinearElementEditor.movePoints(line, [
          {
            index: 0,
            point: pointFrom(line.points[0][0] + 10, line.points[0][1] + 10),
          },
          {
            index: line.points.length - 1,
            point: pointFrom(
              line.points[line.points.length - 1][0] - 10,
              line.points[line.points.length - 1][1] - 10,
            ),
          },
        ]);
      });
      expect(line.x).toBe(origStartX + 10);
      expect(line.y).toBe(origStartY + 10);

      expect(line.points[line.points.length - 1][0]).toBe(20);
      expect(line.points[line.points.length - 1][1]).toBe(-20);
    });
  });
});<|MERGE_RESOLUTION|>--- conflicted
+++ resolved
@@ -1028,18 +1028,9 @@
       expect(arrow.boundElements).toStrictEqual([
         { id: text.id, type: "text" },
       ]);
-<<<<<<< HEAD
-      expect((h.elements[1] as ExcalidrawTextElementWithContainer).text)
-        .toMatchInlineSnapshot(`
-          "Online whiteboard
-          collaboration made
-          easy"
-        `);
-=======
       expect(
         (h.elements[1] as ExcalidrawTextElementWithContainer).text,
       ).toMatchSnapshot();
->>>>>>> 01304aac
     });
 
     it("should bind text to arrow when clicked on arrow and enter pressed", async () => {
@@ -1066,18 +1057,9 @@
       expect(arrow.boundElements).toStrictEqual([
         { id: textElement.id, type: "text" },
       ]);
-<<<<<<< HEAD
-      expect((h.elements[1] as ExcalidrawTextElementWithContainer).text)
-        .toMatchInlineSnapshot(`
-          "Online whiteboard
-          collaboration made
-          easy"
-        `);
-=======
       expect(
         (h.elements[1] as ExcalidrawTextElementWithContainer).text,
       ).toMatchSnapshot();
->>>>>>> 01304aac
     });
 
     it("should not bind text to line when double clicked", async () => {
@@ -1112,19 +1094,6 @@
       );
       expect(container.width).toBe(70);
       expect(container.height).toBe(50);
-<<<<<<< HEAD
-      expect(getBoundTextElementPosition(container, textElement))
-        .toMatchInlineSnapshot(`
-          {
-            "x": 75,
-            "y": 60,
-          }
-        `);
-      expect(textElement.text).toMatchInlineSnapshot(`
-        "Online whiteboard
-        collaboration made
-        easy"
-=======
       expect(
         getBoundTextElementPosition(
           container,
@@ -1136,7 +1105,6 @@
           "x": 75,
           "y": 60,
         }
->>>>>>> 01304aac
       `);
       expect(textElement.text).toMatchSnapshot();
       expect(
@@ -1166,20 +1134,6 @@
           }
         `);
 
-<<<<<<< HEAD
-      expect(getBoundTextElementPosition(container, textElement))
-        .toMatchInlineSnapshot(`
-          {
-            "x": 271.11716195150507,
-            "y": 45,
-          }
-        `);
-      expect((h.elements[1] as ExcalidrawTextElementWithContainer).text)
-        .toMatchInlineSnapshot(`
-          "Online whiteboard
-          collaboration made easy"
-        `);
-=======
       expect(
         getBoundTextElementPosition(
           container,
@@ -1195,7 +1149,6 @@
       expect(
         (h.elements[1] as ExcalidrawTextElementWithContainer).text,
       ).toMatchSnapshot();
->>>>>>> 01304aac
       expect(
         LinearElementEditor.getElementAbsoluteCoords(
           container,
@@ -1231,20 +1184,11 @@
             "y": 10,
           }
         `);
-<<<<<<< HEAD
-      expect(textElement.text).toMatchInlineSnapshot(`
-        "Online whiteboard
-        collaboration made
-        easy"
-      `);
-      const points = LinearElementEditor.getPointsGlobalCoordinates(container);
-=======
       expect(textElement.text).toMatchSnapshot();
       const points = LinearElementEditor.getPointsGlobalCoordinates(
         container,
         elementsMap,
       );
->>>>>>> 01304aac
 
       // Drag from last point
       drag(points[1], pointFrom(points[1][0] + 300, points[1][1]));
@@ -1264,14 +1208,7 @@
             "y": -5,
           }
         `);
-<<<<<<< HEAD
-      expect(textElement.text).toMatchInlineSnapshot(`
-        "Online whiteboard
-        collaboration made easy"
-      `);
-=======
       expect(textElement.text).toMatchSnapshot();
->>>>>>> 01304aac
     });
 
     it("should not render vertical align tool when element selected", () => {
@@ -1319,14 +1256,7 @@
           font,
           getBoundTextMaxWidth(arrow, null),
         ),
-<<<<<<< HEAD
-      ).toMatchInlineSnapshot(`
-        "Online whiteboard
-        collaboration made easy"
-      `);
-=======
       ).toMatchSnapshot();
->>>>>>> 01304aac
       const handleBindTextResizeSpy = vi.spyOn(
         textElementUtils,
         "handleBindTextResize",
@@ -1351,15 +1281,7 @@
           font,
           getBoundTextMaxWidth(arrow, null),
         ),
-<<<<<<< HEAD
-      ).toMatchInlineSnapshot(`
-        "Online whiteboard
-        collaboration made
-        easy"
-      `);
-=======
       ).toMatchSnapshot();
->>>>>>> 01304aac
     });
 
     it("should not render horizontal align tool when element selected", () => {
