import type {
  ExcalidrawElement,
  OrderedExcalidrawElement,
} from "@excalidraw/element/types";

import type { CaptureUpdateActionType } from "../store";
import type {
  AppClassProperties,
  AppState,
  ExcalidrawProps,
  BinaryFiles,
  UIAppState,
} from "../types";
import type React from "react";

export type ActionSource =
  | "ui"
  | "keyboard"
  | "contextMenu"
  | "api"
  | "commandPalette";

/** if false, the action should be prevented */
export type ActionResult =
  | {
      elements?: readonly ExcalidrawElement[] | null;
      appState?: Partial<AppState> | null;
      files?: BinaryFiles | null;
      captureUpdate: CaptureUpdateActionType;
      replaceFiles?: boolean;
    }
  | false;

type ActionFn = (
  elements: readonly OrderedExcalidrawElement[],
  appState: Readonly<AppState>,
  formData: any,
  app: AppClassProperties,
) => ActionResult | Promise<ActionResult>;

export type UpdaterFn = (res: ActionResult) => void;
export type ActionFilterFn = (action: Action) => void;

export type ActionName =
  | "copy"
  | "cut"
  | "paste"
  | "copyAsPng"
  | "copyAsSvg"
  | "copyText"
  | "sendBackward"
  | "bringForward"
  | "sendToBack"
  | "bringToFront"
  | "copyStyles"
  | "selectAll"
  | "pasteStyles"
  | "gridMode"
  | "zenMode"
  | "objectsSnapMode"
  | "stats"
  | "changeStrokeColor"
  | "changeBackgroundColor"
  | "changeFillStyle"
  | "changeStrokeWidth"
  | "changeStrokeShape"
  | "changeSloppiness"
  | "changeStrokeStyle"
  | "changeArrowhead"
  | "changeArrowType"
  | "changeOpacity"
  | "changeFontSize"
  | "toggleCanvasMenu"
  | "toggleEditMenu"
  | "undo"
  | "redo"
  | "finalize"
  | "changeProjectName"
  | "changeExportBackground"
  | "changeExportEmbedScene"
  | "changeExportScale"
  | "saveToActiveFile"
  | "saveFileToDisk"
  | "loadScene"
  | "duplicateSelection"
  | "deleteSelectedElements"
  | "changeViewBackgroundColor"
  | "clearCanvas"
  | "zoomIn"
  | "zoomOut"
  | "resetZoom"
  | "zoomToFit"
  | "zoomToFitSelection"
  | "zoomToFitSelectionInViewport"
  | "changeFontFamily"
  | "changeTextAlign"
  | "changeVerticalAlign"
  | "toggleFullScreen"
  | "toggleShortcuts"
  | "group"
  | "ungroup"
  | "goToCollaborator"
  | "addToLibrary"
  | "changeRoundness"
  | "alignTop"
  | "alignBottom"
  | "alignLeft"
  | "alignRight"
  | "alignVerticallyCentered"
  | "alignHorizontallyCentered"
  | "distributeHorizontally"
  | "distributeVertically"
  | "flipHorizontal"
  | "flipVertical"
  | "viewMode"
  | "exportWithDarkMode"
  | "toggleTheme"
  | "increaseFontSize"
  | "decreaseFontSize"
  | "unbindText"
  | "hyperlink"
  | "bindText"
  | "unlockAllElements"
  | "toggleElementLock"
  | "toggleLinearEditor"
  | "toggleEraserTool"
  | "toggleHandTool"
  | "selectAllElementsInFrame"
  | "removeAllElementsFromFrame"
  | "updateFrameRendering"
  | "setFrameAsActiveTool"
  | "setEmbeddableAsActiveTool"
  | "createContainerFromText"
  | "wrapTextInContainer"
  | "commandPalette"
  | "autoResize"
  | "elementStats"
  | "searchMenu"
  | "copyElementLink"
  | "linkToElement"
  | "cropEditor"
  | "wrapSelectionInFrame"
<<<<<<< HEAD
  | "toggleShapeSwitch";
=======
  | "toggleLassoTool";
>>>>>>> debf2ad6

export type PanelComponentProps = {
  elements: readonly ExcalidrawElement[];
  appState: AppState;
  updateData: <T = any>(formData?: T) => void;
  appProps: ExcalidrawProps;
  data?: Record<string, any>;
  app: AppClassProperties;
};

export interface Action {
  name: ActionName;
  label:
    | string
    | ((
        elements: readonly ExcalidrawElement[],
        appState: Readonly<AppState>,
        app: AppClassProperties,
      ) => string);
  keywords?: string[];
  icon?:
    | React.ReactNode
    | ((
        appState: UIAppState,
        elements: readonly ExcalidrawElement[],
      ) => React.ReactNode);
  PanelComponent?: React.FC<PanelComponentProps>;
  perform: ActionFn;
  keyPriority?: number;
  keyTest?: (
    event: React.KeyboardEvent | KeyboardEvent,
    appState: AppState,
    elements: readonly ExcalidrawElement[],
    app: AppClassProperties,
  ) => boolean;
  predicate?: (
    elements: readonly ExcalidrawElement[],
    appState: AppState,
    appProps: ExcalidrawProps,
    app: AppClassProperties,
  ) => boolean;
  checked?: (appState: Readonly<AppState>) => boolean;
  trackEvent:
    | false
    | {
        category:
          | "toolbar"
          | "element"
          | "canvas"
          | "export"
          | "history"
          | "menu"
          | "collab"
          | "hyperlink"
          | "search_menu"
          | "shape_switch";
        action?: string;
        predicate?: (
          appState: Readonly<AppState>,
          elements: readonly ExcalidrawElement[],
          value: any,
        ) => boolean;
      };
  /** if set to `true`, allow action to be performed in viewMode.
   *  Defaults to `false` */
  viewMode?: boolean;
}<|MERGE_RESOLUTION|>--- conflicted
+++ resolved
@@ -140,11 +140,8 @@
   | "linkToElement"
   | "cropEditor"
   | "wrapSelectionInFrame"
-<<<<<<< HEAD
+  | "toggleLassoTool"
   | "toggleShapeSwitch";
-=======
-  | "toggleLassoTool";
->>>>>>> debf2ad6
 
 export type PanelComponentProps = {
   elements: readonly ExcalidrawElement[];
